--- conflicted
+++ resolved
@@ -1,1737 +1,1625 @@
-"""
-<<<<<<< HEAD
-Phase 1 patch-level training entrypoint (ResNet-50) - OPTIMIZED VERSION
-
-Fixes:
-- Memory leaks from PIL images, numpy arrays, and gradient accumulation
-- Performance monitoring with detailed metrics
-- Efficient tensor operations and memory management
-- Better logging and checkpoint management
-=======
-Phase 1 patch-level training entrypoint (ResNet-50) with DDP support.
-
-Usage:
-    # Single GPU/CPU
-    from src.train.train_phase1 import train_phase1
-    results = train_phase1(config)
-    
-    # Multi-GPU DDP (recommended)
-    torchrun --nproc_per_node=2 -m src.train.train_phase1 --config configs/config.yaml
-
-Expected config keys (with defaults):
-    - train_csv: str, path to training CSV with columns [path, label]
-    - val_csv: str, path to validation CSV
-    - output_dir: str, directory to save models/logs/visualizations
-    - pretrained: bool, load ImageNet weights for ResNet-50
-    - input_size: int, resize side for patches (e.g., 224 or 512)
-    - batch_size: int (per GPU)
-    - num_workers: int
-    - epochs: int
-    - lr: float
-    - weight_decay: float
-    - label_col: str, name of label column (default 'label')
-    - path_col: str, name of image path column (default 'path')
-    - save_best_by: 'auc' or 'acc'
-    - seed: int, random seed (default 42)
-    - use_amp: bool, enable mixed precision (default True on CUDA)
-    - accumulation_steps: int, gradient accumulation (default 1)
-    - use_ddp: bool, enable distributed training (default False)
-    - use_focal_loss: bool, use focal loss for imbalanced data (default False)
-    - early_stopping_patience: int, epochs to wait before stopping (default 0=disabled)
->>>>>>> b4cfd150
-"""
-
-from __future__ import annotations
-
-import os
-import json
-import time
-import random
-import psutil
-import gc
-from pathlib import Path
-from typing import Dict, Any, Optional
-from contextlib import contextmanager
-
-import numpy as np
-import pandas as pd
-from PIL import Image
-
-import torch
-import torch.nn as nn
-import torch.optim as optim
-from torch.utils.data import Dataset, DataLoader
-from torch.utils.data.distributed import DistributedSampler
-from torch.nn.parallel import DistributedDataParallel as DDP
-from torch.utils.tensorboard import SummaryWriter
-from torch.cuda.amp import autocast, GradScaler
-from torch.nn.utils import clip_grad_norm_
-import torchvision.transforms as T
-import torchvision.models as models
-from tqdm import tqdm
-
-from sklearn.metrics import roc_auc_score, accuracy_score, confusion_matrix, classification_report
-
-# Stain normalization (Macenko)
-from src.preprocessing.stain_normalization import macenko_normalization
-
-try:
-    import wandb
-    WANDB_AVAILABLE = True
-except ImportError:
-    WANDB_AVAILABLE = False
-
-# Distributed utilities
-def setup_distributed():
-    """Initialize distributed training if launched via torchrun.
-    Returns (rank, world_size, local_rank). Falls back to (0,1,0) if not distributed.
-    """
-    if 'RANK' in os.environ and 'WORLD_SIZE' in os.environ:
-        rank = int(os.environ['RANK'])
-        world_size = int(os.environ['WORLD_SIZE'])
-        local_rank = int(os.environ.get('LOCAL_RANK', 0))
-        if torch.cuda.is_available():
-            torch.cuda.set_device(local_rank)
-            backend = 'nccl'
-        else:
-            backend = 'gloo'
-        torch.distributed.init_process_group(backend=backend, init_method='env://')
-        return rank, world_size, local_rank
-    return 0, 1, 0
-
-def cleanup_distributed():
-    """Clean up distributed process group."""
-    if torch.distributed.is_initialized():
-        torch.distributed.destroy_process_group()
-
-def is_main_process(rank: int = 0) -> bool:
-    """Check if current process is main (rank 0)."""
-    return rank == 0
-
-
-# ============================================================================
-# PERFORMANCE MONITORING UTILITIES
-# ============================================================================
-
-class PerformanceMonitor:
-    """Track detailed performance metrics during training."""
-    
-    def __init__(self):
-        self.process = psutil.Process()
-        self.reset()
-    
-    def reset(self):
-        """Reset counters for new epoch."""
-        self.batch_times = []
-        self.data_loading_times = []
-        self.forward_times = []
-        self.backward_times = []
-        self.optimizer_times = []
-        self.start_time = time.time()
-    
-    def get_memory_stats(self):
-        """Get current memory usage statistics."""
-        stats = {}
-        
-        # CPU memory
-        mem_info = self.process.memory_info()
-        stats['cpu_ram_mb'] = mem_info.rss / 1024**2
-        stats['cpu_ram_percent'] = self.process.memory_percent()
-        
-        # GPU memory
-        if torch.cuda.is_available():
-            stats['gpu_allocated_mb'] = torch.cuda.memory_allocated() / 1024**2
-            stats['gpu_reserved_mb'] = torch.cuda.memory_reserved() / 1024**2
-            stats['gpu_max_allocated_mb'] = torch.cuda.max_memory_allocated() / 1024**2
-            stats['gpu_percent'] = (torch.cuda.memory_allocated() / torch.cuda.get_device_properties(0).total_memory) * 100
-        
-        return stats
-    
-    def get_throughput_stats(self, num_samples):
-        """Calculate throughput statistics."""
-        elapsed = time.time() - self.start_time
-        return {
-            'samples_per_sec': num_samples / elapsed if elapsed > 0 else 0,
-            'avg_batch_time_ms': np.mean(self.batch_times) * 1000 if self.batch_times else 0,
-            'avg_data_load_ms': np.mean(self.data_loading_times) * 1000 if self.data_loading_times else 0,
-            'avg_forward_ms': np.mean(self.forward_times) * 1000 if self.forward_times else 0,
-            'avg_backward_ms': np.mean(self.backward_times) * 1000 if self.backward_times else 0,
-            'data_load_percent': (np.sum(self.data_loading_times) / elapsed * 100) if elapsed > 0 else 0,
-        }
-    
-    @contextmanager
-    def time_operation(self, operation_name):
-        """Context manager to time operations."""
-        start = time.time()
-        yield
-        elapsed = time.time() - start
-        
-        if operation_name == 'batch':
-            self.batch_times.append(elapsed)
-        elif operation_name == 'data_loading':
-            self.data_loading_times.append(elapsed)
-        elif operation_name == 'forward':
-            self.forward_times.append(elapsed)
-        elif operation_name == 'backward':
-            self.backward_times.append(elapsed)
-        elif operation_name == 'optimizer':
-            self.optimizer_times.append(elapsed)
-
-
-# ============================================================================
-# MEMORY-EFFICIENT DATASET
-# ============================================================================
-
-class PatchDataset(Dataset):
-    """Memory-efficient patch dataset with proper resource cleanup."""
-    
-    def __init__(self, csv_path: str, path_col: str, label_col: str, transform=None):
-        self.df = pd.read_csv(csv_path)
-        self.path_col = path_col
-        self.label_col = label_col
-        self.transform = transform
-        
-        # Validate columns
-        if self.path_col not in self.df.columns:
-            raise ValueError(f"Missing column '{self.path_col}' in {csv_path}")
-        if self.label_col not in self.df.columns:
-            if 'target' in self.df.columns:
-                self.label_col = 'target'
-            else:
-                raise ValueError(f"Missing label column in {csv_path}")
-        
-        # Convert paths to strings and labels to int upfront
-        self.df[self.path_col] = self.df[self.path_col].astype(str)
-        self.df[self.label_col] = self.df[self.label_col].astype(int)
-    
-    def __len__(self):
-        return len(self.df)
-    
-    def __getitem__(self, idx):
-        row = self.df.iloc[idx]
-        path = row[self.path_col]
-        label = row[self.label_col]
-        
-        # FIXED: Use context manager to ensure proper cleanup
-        try:
-            with Image.open(path) as img:
-                # Convert to RGB immediately
-                img_rgb = img.convert('RGB')
-                
-                # Apply transforms if needed
-                if self.transform:
-                    img_tensor = self.transform(img_rgb)
-                else:
-                    img_tensor = T.ToTensor()(img_rgb)
-            
-            return img_tensor, label, path
-        
-        except Exception as e:
-            print(f"Error loading image {path}: {e}")
-            # Return a black image as fallback to prevent training crash
-            img_tensor = torch.zeros((3, 224, 224))
-            return img_tensor, label, path
-
-
-# ============================================================================
-# OPTIMIZED TRANSFORMS WITH MEMORY MANAGEMENT
-# ============================================================================
-
-class MacenkoNormalizeTransform:
-    """Memory-efficient Macenko normalization."""
-    
-    def __call__(self, img: Image.Image) -> Image.Image:
-        # Convert to numpy array
-        arr = np.array(img, dtype=np.uint8)
-        
-        try:
-            # Apply normalization
-            norm = macenko_normalization(arr)
-            
-            # Explicitly delete input array to free memory
-            del arr
-            
-            # Convert back to PIL
-            result = Image.fromarray(norm.astype(np.uint8))
-            
-            # Delete normalized array
-            del norm
-            
-            return result
-        
-        except Exception as e:
-            # Fallback: return original image
-            del arr
-            return img
-
-
-<<<<<<< HEAD
-def build_transforms(input_size: int, train: bool = True):
-    """Build transforms with memory-efficient operations."""
-    tfms = []
-    
-    # Add Macenko normalization
-    tfms.append(MacenkoNormalizeTransform())
-    
-    # Resize
-    tfms.append(T.Resize((input_size, input_size), antialias=True))
-    
-    # Augmentations for training
-=======
-def build_transforms(input_size: int, train: bool = True, enable_stain_norm: bool = True):
-    tfms = []
-    if enable_stain_norm:
-        tfms.append(MacenkoNormalizeTransform())
-    tfms.append(T.Resize((input_size, input_size)))
->>>>>>> b4cfd150
-    if train:
-        tfms.extend([
-            T.RandomHorizontalFlip(p=0.5),
-            T.RandomVerticalFlip(p=0.5),
-            T.RandomRotation(degrees=15),
-            T.ColorJitter(brightness=0.2, contrast=0.2, saturation=0.2, hue=0.05),
-            T.GaussianBlur(kernel_size=(3, 3), sigma=(0.1, 2.0)),
-        ])
-    
-    # Convert to tensor and normalize
-    tfms.extend([
-        T.ToTensor(),
-        T.Normalize(mean=[0.485, 0.456, 0.406], std=[0.229, 0.224, 0.225])
-    ])
-    
-    return T.Compose(tfms)
-
-
-<<<<<<< HEAD
-# ============================================================================
-# MODEL BUILDING
-# ============================================================================
-
-def build_resnet50(pretrained: bool = True, num_classes: int = 2):
-    """Build ResNet-50 model."""
-=======
-class PatchDataset(Dataset):
-    def __init__(self, csv_path: str, path_col: str, label_col: str, transform=None):
-        self.df = pd.read_csv(csv_path)
-        self.path_col = path_col
-        self.label_col = label_col if label_col in self.df.columns else 'target'
-        self.transform = transform
-        if self.path_col not in self.df.columns:
-            raise ValueError(f"Missing column '{self.path_col}' in {csv_path}")
-        if self.label_col not in self.df.columns:
-            raise ValueError(f"Missing label column '{label_col}' or 'target' in {csv_path}")
-
-    def __len__(self):
-        return len(self.df)
-
-    def __getitem__(self, idx):
-        row = self.df.iloc[idx]
-        path = row[self.path_col]
-        label = int(row[self.label_col])
-        img = Image.open(path).convert('RGB')
-        if self.transform:
-            img = self.transform(img)
-        return img, label, path
-def build_resnet50(pretrained: bool = True, num_classes: int = 2):
-    """Build ResNet-50 with custom classification head."""
->>>>>>> b4cfd150
-    try:
-        weights = models.ResNet50_Weights.IMAGENET1K_V2 if pretrained else None
-        model = models.resnet50(weights=weights)
-    except Exception:
-        model = models.resnet50(pretrained=pretrained)
-<<<<<<< HEAD
-    
-    in_feat = model.fc.in_features
-    model.fc = nn.Linear(in_feat, num_classes)
-    
-    return model, 'layer4'
-=======
-    model.fc = nn.Linear(model.fc.in_features, num_classes)
-    return model
->>>>>>> b4cfd150
-
-
-def build_optimizer(model, lr=1e-4, weight_decay=1e-4):
-    """Build optimizer."""
-    return optim.AdamW(model.parameters(), lr=lr, weight_decay=weight_decay)
-
-
-<<<<<<< HEAD
-# ============================================================================
-# MEMORY-EFFICIENT TRAINING LOOP
-# ============================================================================
-
-def train_one_epoch(
-    model, 
-    loader, 
-    criterion, 
-    optimizer, 
-    device, 
-    accumulation_steps=1, 
-    use_amp=True, 
-    epoch=None, 
-    log_wandb=False, 
-    global_step=None,
-    perf_monitor=None
-):
-    """Memory-efficient training loop with performance monitoring."""
-    model.train()
-    running_loss = 0.0
-    
-    # Use numpy arrays instead of lists for efficiency
-    all_targets = []
-    all_probs = []
-    
-    optimizer.zero_grad(set_to_none=True)
-    
-    # Mixed precision scaler
-    scaler = GradScaler(enabled=use_amp)
-    
-    # Initialize performance monitor
-    if perf_monitor is None:
-        perf_monitor = PerformanceMonitor()
-    perf_monitor.reset()
-    
-    # Progress bar
-=======
-class FocalLoss(nn.Module):
-    """Focal Loss for handling class imbalance (medical applications).
-    
-    Focuses on hard-to-classify examples, improves recall on minority class.
-    Recommended for HER2 when positive cases are <30% of dataset.
-    
-    Args:
-        alpha: Weighting factor in [0,1] for class 1 (positive). Default 0.25.
-        gamma: Focusing parameter >= 0. gamma=0 is equivalent to CE. Default 2.0.
-        class_weights: Optional per-class weights tensor of shape [num_classes].
-    """
-    def __init__(self, alpha=0.25, gamma=2.0, class_weights=None):
-        super().__init__()
-        self.alpha = alpha
-        self.gamma = gamma
-        self.class_weights = class_weights
-    
-    def forward(self, inputs, targets):
-        ce_loss = nn.functional.cross_entropy(inputs, targets, reduction='none', weight=self.class_weights)
-        pt = torch.exp(-ce_loss)
-        focal_loss = self.alpha * (1 - pt) ** self.gamma * ce_loss
-        return focal_loss.mean()
-
-
-def build_criterion(loss_type: str = 'cross_entropy', class_weights=None):
-    """Build loss function with proper class weighting for medical data.
-    
-    Args:
-        loss_type: 'cross_entropy' or 'focal'
-        class_weights: optional tensor/list of shape [num_classes]
-    
-    Returns:
-        Loss criterion (nn.Module)
-    
-    Note: Focal loss can also accept class_weights for combined effect.
-    """
-    if class_weights is not None and not torch.is_tensor(class_weights):
-        class_weights = torch.tensor(class_weights, dtype=torch.float32)
-    
-    if loss_type == 'focal':
-        # Focal loss with optional class weighting
-        return FocalLoss(alpha=0.25, gamma=2.0, class_weights=class_weights)
-    
-    # Standard cross-entropy with optional class weighting
-    if class_weights is not None:
-        return nn.CrossEntropyLoss(weight=class_weights)
-    return nn.CrossEntropyLoss()
-
-
-def broadcast_model_parameters(model):
-    """Broadcast parameters and buffers from rank 0 to all ranks."""
-    if not torch.distributed.is_initialized():
-        return
-    module = model.module if isinstance(model, DDP) else model
-    for tensor in list(module.parameters()) + list(module.buffers()):
-        torch.distributed.broadcast(tensor.data, src=0)
-
-
-def aggregate_metrics_ddp(local_loss, local_count, all_targets, all_probs, device):
-    """Aggregate metrics across DDP processes."""
-    if torch.distributed.is_initialized():
-        loss_sum = torch.tensor(local_loss, device=device)
-        count_sum = torch.tensor(local_count, device=device, dtype=torch.long)
-        torch.distributed.all_reduce(loss_sum, op=torch.distributed.ReduceOp.SUM)
-        torch.distributed.all_reduce(count_sum, op=torch.distributed.ReduceOp.SUM)
-        epoch_loss = (loss_sum / count_sum.clamp(min=1)).item()
-        
-        gathered_targets = [None] * torch.distributed.get_world_size()
-        gathered_probs = [None] * torch.distributed.get_world_size()
-        torch.distributed.all_gather_object(gathered_targets, all_targets)
-        torch.distributed.all_gather_object(gathered_probs, all_probs)
-        all_targets = [x for sub in gathered_targets for x in sub]
-        all_probs = [x for sub in gathered_probs for x in sub]
-    else:
-        epoch_loss = local_loss / max(local_count, 1)
-    
-    return epoch_loss, all_targets, all_probs
-
-
-def train_one_epoch(model, loader, criterion, optimizer, device, rank=0, accumulation_steps=1, use_amp=True, epoch=None, log_wandb=False, global_step=None, grad_clip_norm: float = 0.0, scaler: GradScaler | None = None):
-    """Optimized training loop with DDP support."""
-    model.train()
-    running_loss = 0.0
-    sample_count = 0
-    all_targets, all_probs = [], []
-    optimizer.zero_grad(set_to_none=True)
-    
-    scaler = scaler or GradScaler(enabled=use_amp)
->>>>>>> b4cfd150
-    desc = f"Epoch {epoch} [Train]" if epoch is not None else "Training"
-    pbar = tqdm(enumerate(loader), total=len(loader), desc=desc, leave=False, disable=not is_main_process(rank))
-    
-    if global_step is None:
-        global_step = 0
-    
-<<<<<<< HEAD
-    data_iter = iter(loader)
-    
-    for batch_idx in range(len(loader)):
-        with perf_monitor.time_operation('batch'):
-            # Time data loading
-            with perf_monitor.time_operation('data_loading'):
-                try:
-                    imgs, labels, _ = next(data_iter)
-                except StopIteration:
-                    break
-            
-            imgs = imgs.to(device, non_blocking=True)
-            labels = labels.to(device, non_blocking=True)
-            
-            # Forward pass
-            with perf_monitor.time_operation('forward'):
-                with autocast(enabled=use_amp):
-                    logits = model(imgs)
-                    loss = criterion(logits, labels)
-                
-                # Normalize loss for gradient accumulation
-                loss = loss / accumulation_steps
-            
-            # Backward pass
-            with perf_monitor.time_operation('backward'):
-                scaler.scale(loss).backward()
-            
-            # Update weights
-            with perf_monitor.time_operation('optimizer'):
-                if (batch_idx + 1) % accumulation_steps == 0:
-                    scaler.step(optimizer)
-                    scaler.update()
-                    optimizer.zero_grad(set_to_none=True)
-            
-            # Accumulate loss
-            running_loss += loss.item() * imgs.size(0) * accumulation_steps
-            
-            # Collect predictions - FIXED: Keep as numpy arrays
-            with torch.no_grad():
-                probs = torch.softmax(logits.float(), dim=1)[:, 1].cpu().numpy()
-                all_probs.append(probs)
-                all_targets.append(labels.cpu().numpy())
-            
-            # CRITICAL: Explicitly delete tensors to free GPU memory
-            del imgs, labels, logits, loss, probs
-            
-            # Update progress bar less frequently
-            if batch_idx % 10 == 0:
-                current_loss = running_loss / ((batch_idx + 1) * loader.batch_size)
-                mem_stats = perf_monitor.get_memory_stats()
-                pbar.set_postfix({
-                    'loss': f'{current_loss:.4f}',
-                    'gpu_mb': f'{mem_stats.get("gpu_allocated_mb", 0):.0f}'
-                })
-            
-            # Log batch metrics to wandb less frequently
-            if log_wandb and batch_idx % 50 == 0:
-                try:
-                    mem_stats = perf_monitor.get_memory_stats()
-                    wandb.log({
-                        'batch/train_loss': running_loss / ((batch_idx + 1) * loader.batch_size),
-                        'batch/step': global_step + batch_idx,
-                        'batch/gpu_mb': mem_stats.get('gpu_allocated_mb', 0),
-                        'batch/cpu_ram_mb': mem_stats.get('cpu_ram_mb', 0),
-                    }, step=global_step + batch_idx)
-                except Exception:
-                    pass
-        
-        pbar.update(1)
-    
-    pbar.close()
-    
-    # Handle remaining gradients
-    if len(loader) % accumulation_steps != 0:
-=======
-    for batch_idx, (imgs, labels, _) in pbar:
-        imgs = imgs.to(device, non_blocking=True)
-        labels = labels.to(device, non_blocking=True)
-        
-        # Forward with autocast (handles AMP enabled/disabled internally)
-        with autocast(enabled=use_amp):
-            logits = model(imgs)
-            loss = criterion(logits, labels) / accumulation_steps
-        
-        # Backward
-        scaler.scale(loss).backward()
-        
-        # Optimizer step with gradient accumulation
-        if (batch_idx + 1) % accumulation_steps == 0:
-            if grad_clip_norm and grad_clip_norm > 0:
-                scaler.unscale_(optimizer)
-                clip_grad_norm_(model.parameters(), max_norm=grad_clip_norm)
-            scaler.step(optimizer)
-            scaler.update()
-            optimizer.zero_grad(set_to_none=True)
-        
-        # Metrics tracking
-        batch_size = imgs.size(0)
-        running_loss += loss.item() * batch_size * accumulation_steps
-        sample_count += batch_size
-        with torch.no_grad():
-            probs = torch.softmax(logits.float(), dim=1)[:, 1]
-        all_probs.extend(probs.cpu().tolist())
-        all_targets.extend(labels.cpu().tolist())
-        
-        # Progress bar update (calculate average loss correctly)
-        if is_main_process(rank):
-            avg_loss = running_loss / max(sample_count, 1)
-            pbar.set_postfix({'loss': f'{avg_loss:.4f}'})
-        
-        # Periodic wandb logging (main process only)
-        if log_wandb and is_main_process(rank) and batch_idx % 10 == 0:
-            avg_loss = running_loss / max(sample_count, 1)
-            wandb.log({'batch/train_loss': avg_loss, 'batch/step': global_step + batch_idx}, step=global_step + batch_idx)
-    
-    pbar.close()
-    
-    # Handle final accumulation step
-    if len(loader) % accumulation_steps != 0:
-        if grad_clip_norm and grad_clip_norm > 0:
-            scaler.unscale_(optimizer)
-            clip_grad_norm_(model.parameters(), max_norm=grad_clip_norm)
->>>>>>> b4cfd150
-        scaler.step(optimizer)
-        scaler.update()
-        optimizer.zero_grad(set_to_none=True)
-    
-<<<<<<< HEAD
-    # FIXED: Concatenate numpy arrays efficiently
-    all_probs = np.concatenate(all_probs)
-    all_targets = np.concatenate(all_targets)
-    
-    # Calculate metrics
-    epoch_loss = running_loss / len(loader.dataset)
-=======
-    # Aggregate metrics
-    epoch_loss, global_targets, global_probs = aggregate_metrics_ddp(
-        running_loss, sample_count, all_targets, all_probs, device
-    )
-    
->>>>>>> b4cfd150
-    try:
-        epoch_auc = roc_auc_score(global_targets, global_probs)
-        preds = (np.array(global_probs) >= 0.5).astype(int)
-        epoch_acc = accuracy_score(global_targets, preds)
-    except Exception:
-        epoch_auc = float('nan')
-<<<<<<< HEAD
-    
-    preds = (all_probs >= 0.5).astype(int)
-    epoch_acc = accuracy_score(all_targets, preds)
-    
-    # Get performance stats
-    perf_stats = perf_monitor.get_throughput_stats(len(loader.dataset))
-    mem_stats = perf_monitor.get_memory_stats()
-    
-    # Clean up
-    del all_probs, all_targets, preds
-    gc.collect()
-    
-    return {
-        'loss': epoch_loss, 
-        'auc': epoch_auc, 
-        'acc': epoch_acc, 
-        'global_step': global_step + len(loader),
-        'perf': perf_stats,
-        'memory': mem_stats,
-    }
-
-
-# ============================================================================
-# MEMORY-EFFICIENT EVALUATION
-# ============================================================================
-
-def evaluate(model, loader, criterion, device, use_amp=True, epoch=None, perf_monitor=None):
-    """Memory-efficient evaluation with performance monitoring."""
-    model.eval()
-    running_loss = 0.0
-    
-    all_targets = []
-    all_probs = []
-    
-    if perf_monitor is None:
-        perf_monitor = PerformanceMonitor()
-    perf_monitor.reset()
-    
-=======
-        epoch_acc = float('nan')
-    
-    return {'loss': epoch_loss, 'auc': epoch_auc, 'acc': epoch_acc, 'global_step': global_step + len(loader)}
-
-
-def evaluate(model, loader, criterion, device, rank=0, use_amp=True, epoch=None):
-    """Optimized evaluation with DDP support and global AUC on rank 0.
-    Uses all_gather_object to aggregate predictions/targets across processes.
-    """
-    model.eval()
-    running_loss = 0.0
-    sample_count = 0
-    all_targets, all_probs = [], []
-    
->>>>>>> b4cfd150
-    desc = f"Epoch {epoch} [Val]" if epoch is not None else "Evaluating"
-    pbar = tqdm(enumerate(loader), total=len(loader), desc=desc, leave=False, disable=not is_main_process(rank))
-    
-    with torch.no_grad():
-        for batch_idx, (imgs, labels, _) in pbar:
-<<<<<<< HEAD
-            with perf_monitor.time_operation('batch'):
-                imgs = imgs.to(device, non_blocking=True)
-                labels = labels.to(device, non_blocking=True)
-                
-                with autocast(enabled=use_amp):
-                    logits = model(imgs)
-                    loss = criterion(logits, labels)
-                
-                running_loss += loss.item() * imgs.size(0)
-                
-                probs = torch.softmax(logits.float(), dim=1)[:, 1].cpu().numpy()
-                all_probs.append(probs)
-                all_targets.append(labels.cpu().numpy())
-                
-                # Clean up
-                del imgs, labels, logits, loss, probs
-            
-            if batch_idx % 10 == 0:
-                current_loss = running_loss / ((batch_idx + 1) * loader.batch_size)
-                pbar.set_postfix({'loss': f'{current_loss:.4f}'})
-            
-            pbar.update(1)
-    
-    pbar.close()
-    
-    # Concatenate results
-    all_probs = np.concatenate(all_probs)
-    all_targets = np.concatenate(all_targets)
-    
-    # Calculate metrics
-    epoch_loss = running_loss / len(loader.dataset)
-=======
-            imgs = imgs.to(device, non_blocking=True)
-            labels = labels.to(device, non_blocking=True)
-            with autocast(enabled=use_amp):
-                logits = model(imgs)
-                loss = criterion(logits, labels)
-            batch_size = imgs.size(0)
-            running_loss += loss.item() * batch_size
-            sample_count += batch_size
-            probs = torch.softmax(logits.float(), dim=1)[:, 1]
-            all_probs.extend(probs.cpu().tolist())
-            all_targets.extend(labels.cpu().tolist())
-            if is_main_process(rank):
-                avg_loss = running_loss / max(sample_count, 1)
-                pbar.set_postfix({'loss': f'{avg_loss:.4f}'})
-    pbar.close()
-    
-    # Aggregate metrics
-    epoch_loss, global_targets, global_probs = aggregate_metrics_ddp(
-        running_loss, sample_count, all_targets, all_probs, device
-    )
-    
-    # Compute metrics (on rank 0 for reporting)
-    # Compute optimal threshold (Youden's J)
-    def _optimal_threshold(y_true, y_prob):
-        """Compute optimal threshold using Youden's J statistic.
-        
-        Maximizes (sensitivity + specificity - 1) for balanced classification.
-        Critical for medical applications where both false positives and 
-        false negatives have clinical consequences.
-        """
-        try:
-            from sklearn.metrics import roc_curve
-            fpr, tpr, thr = roc_curve(y_true, y_prob)
-            j = tpr - fpr  # Youden's J = sensitivity + specificity - 1
-            idx = np.argmax(j)
-            return float(thr[idx])
-        except Exception as e:
-            # Fallback to 0.5 if computation fails (shouldn't happen with valid data)
-            return 0.5
-
-    opt_thr = _optimal_threshold(global_targets, global_probs)
-    # Compute metrics with proper error handling
->>>>>>> b4cfd150
-    try:
-        epoch_auc = roc_auc_score(global_targets, global_probs)
-    except Exception:
-        epoch_auc = float('nan')
-    
-<<<<<<< HEAD
-    preds = (all_probs >= 0.5).astype(int)
-    epoch_acc = accuracy_score(all_targets, preds)
-    cm = confusion_matrix(all_targets, preds)
-    cls_report = classification_report(
-        all_targets, preds, 
-        target_names=['HER2-', 'HER2+'], 
-        output_dict=True,
-        zero_division=0
-    )
-    
-    # Get performance stats
-    perf_stats = perf_monitor.get_throughput_stats(len(loader.dataset))
-    mem_stats = perf_monitor.get_memory_stats()
-    
-    result = {
-=======
-    # Predictions at standard 0.5 threshold
-    preds = (np.array(global_probs) >= 0.5).astype(int)
-    # Predictions at optimal threshold (Youden's J)
-    preds_opt = (np.array(global_probs) >= opt_thr).astype(int)
-    
-    # Compute metrics for both thresholds
-    valid_data = len(global_targets) == len(preds) and len(preds) > 0
-    epoch_acc = accuracy_score(global_targets, preds) if valid_data else float('nan')
-    acc_opt = accuracy_score(global_targets, preds_opt) if valid_data else float('nan')
-    
-    # Confusion matrices (for sensitivity/specificity calculation)
-    cm = confusion_matrix(global_targets, preds, labels=[0, 1]) if np.isfinite(epoch_acc) else np.array([[0, 0], [0, 0]])
-    cm_opt = confusion_matrix(global_targets, preds_opt, labels=[0, 1]) if np.isfinite(acc_opt) else np.array([[0, 0], [0, 0]])
-    
-    # Detailed classification reports
-    cls_report = classification_report(global_targets, preds, target_names=['HER2-', 'HER2+'], output_dict=True, zero_division=0) if np.isfinite(epoch_acc) else {}
-    cls_report_opt = classification_report(global_targets, preds_opt, target_names=['HER2-', 'HER2+'], output_dict=True, zero_division=0) if np.isfinite(acc_opt) else {}
-    
-    # Medical-grade metrics: Sensitivity and Specificity (standard and optimal threshold)
-    sensitivity = float('nan')
-    specificity = float('nan')
-    sensitivity_opt = float('nan')
-    specificity_opt = float('nan')
-    if cm.sum() > 0 and np.isfinite(epoch_acc):
-        tn, fp, fn, tp = cm.ravel()
-        sensitivity = tp / (tp + fn) if (tp + fn) > 0 else 0.0
-        specificity = tn / (tn + fp) if (tn + fp) > 0 else 0.0
-    if cm_opt.sum() > 0 and np.isfinite(acc_opt):
-        tn_o, fp_o, fn_o, tp_o = cm_opt.ravel()
-        sensitivity_opt = tp_o / (tp_o + fn_o) if (tp_o + fn_o) > 0 else 0.0
-        specificity_opt = tn_o / (tn_o + fp_o) if (tn_o + fp_o) > 0 else 0.0
-    
-    return {
->>>>>>> b4cfd150
-        'loss': epoch_loss,
-        'auc': epoch_auc,
-        'acc': epoch_acc,
-        'sensitivity': sensitivity,  # True positive rate (recall for HER2+)
-        'specificity': specificity,  # True negative rate
-        'sensitivity_opt': sensitivity_opt,
-        'specificity_opt': specificity_opt,
-        'cm': cm,
-        'cm_opt': cm_opt,
-        'report': cls_report,
-<<<<<<< HEAD
-        'targets': all_targets.tolist(),
-        'probs': all_probs.tolist(),
-        'perf': perf_stats,
-        'memory': mem_stats,
-=======
-        'report_opt': cls_report_opt,
-        'opt_threshold': opt_thr,
-        'targets': global_targets,
-        'probs': global_probs,
->>>>>>> b4cfd150
-    }
-    
-    # Clean up
-    del all_probs, all_targets, preds
-    gc.collect()
-    
-    return result
-
-
-# ============================================================================
-# UTILITIES
-# ============================================================================
-
-def set_seed(seed: int = 42):
-    """Set random seeds for reproducibility."""
-    random.seed(seed)
-    np.random.seed(seed)
-    torch.manual_seed(seed)
-    torch.cuda.manual_seed_all(seed)
-    torch.backends.cudnn.deterministic = True
-    torch.backends.cudnn.benchmark = False
-
-
-def save_metrics_csv_json(history, best_metrics, logs_dir: Path):
-<<<<<<< HEAD
-    """Save training metrics to CSV and JSON."""
-    rows = []
-    for e, rec in enumerate(history):
-        row = {'epoch': e}
-        row.update({f'train_{k}': rec['train'][k] for k in ['loss', 'auc', 'acc']})
-        row.update({f'val_{k}': rec['val'][k] for k in ['loss', 'auc', 'acc']})
-        
-        # Add performance metrics if available
-        if 'perf' in rec['train']:
-            row['train_samples_per_sec'] = rec['train']['perf'].get('samples_per_sec', 0)
-        if 'perf' in rec['val']:
-            row['val_samples_per_sec'] = rec['val']['perf'].get('samples_per_sec', 0)
-        
-        rows.append(row)
-    
-    df = pd.DataFrame(rows)
-    df.to_csv(logs_dir / 'metrics.csv', index=False)
-    
-    with open(logs_dir / 'best.json', 'w') as f:
-        json.dump(best_metrics, f, indent=2)
-=======
-    """Save training history and best metrics to disk."""
-    rows = [
-        {'epoch': e, **{f'train_{k}': rec['train'][k] for k in ['loss', 'auc', 'acc']},
-         **{f'val_{k}': rec['val'][k] for k in ['loss', 'auc', 'acc']}}
-        for e, rec in enumerate(history)
-    ]
-    pd.DataFrame(rows).to_csv(logs_dir / 'metrics.csv', index=False)
-    (logs_dir / 'best.json').write_text(json.dumps(best_metrics, indent=2))
-
-
-def save_checkpoint(epoch, model, optimizer, scheduler, best_score, best_metrics, history, 
-                    patience_counter, cfg, wandb_id, checkpoint_path, use_ddp):
-    """Save training checkpoint."""
-    model_state = model.module.state_dict() if use_ddp else model.state_dict()
-    torch.save({
-        'epoch': epoch,
-        'model_state_dict': model_state,
-        'optimizer_state_dict': optimizer.state_dict(),
-        'scheduler_state_dict': scheduler.state_dict(),
-        'best_score': best_score,
-        'best_metrics': best_metrics,
-        'history': history,
-        'patience_counter': patience_counter,
-        'config': cfg,
-        'wandb_id': wandb_id,
-    }, checkpoint_path)
-
-
-def log_wandb_epoch(train_log, val_log, epoch, optimizer, use_wandb):
-    """Log epoch metrics to Weights & Biases."""
-    if not use_wandb:
-        return
-    
-    wandb_log = {
-        'epoch': epoch + 1,
-        'train/loss': train_log['loss'],
-        'train/auc': train_log['auc'],
-        'train/accuracy': train_log['acc'],
-        'val/loss': val_log['loss'],
-        'val/auc': val_log['auc'],
-        'val/accuracy': val_log['acc'],
-        'learning_rate': optimizer.param_groups[0]['lr'],
-    }
-    
-    # Medical metrics
-    for metric in ['sensitivity', 'specificity', 'opt_threshold', 'sensitivity_opt', 'specificity_opt']:
-        if metric in val_log and np.isfinite(val_log[metric]):
-            wandb_log[f'val/{metric}'] = val_log[metric]
-    
-    # GPU metrics
-    if torch.cuda.is_available():
-        wandb_log.update({
-            'gpu/memory_allocated_gb': torch.cuda.memory_allocated() / 1024**3,
-            'gpu/memory_reserved_gb': torch.cuda.memory_reserved() / 1024**3,
-            'gpu/max_memory_allocated_gb': torch.cuda.max_memory_allocated() / 1024**3,
-        })
-    
-    wandb.log(wandb_log)
-
-
-def update_wandb_best_summary(val_log, epoch):
-    """Update W&B run summary with best metrics."""
-    wandb.run.summary.update({
-        'best_epoch': epoch,
-        'best_val_auc': float(val_log['auc']),
-        'best_val_acc': float(val_log['acc']),
-        'best_val_loss': float(val_log['loss']),
-        'best_val_opt_threshold': float(val_log.get('opt_threshold', 0.5)),
-    })
-    
-    # Medical metrics
-    for metric in ['sensitivity', 'specificity', 'sensitivity_opt', 'specificity_opt']:
-        if metric in val_log and np.isfinite(val_log[metric]):
-            wandb.run.summary[f'best_val_{metric}'] = float(val_log[metric])
-    
-    # Per-class metrics from optimal threshold report
-    if 'report_opt' in val_log and isinstance(val_log['report_opt'], dict):
-        her2_pos = val_log['report_opt'].get('HER2+', {})
-        for k in ['precision', 'recall', 'f1-score']:
-            if k in her2_pos:
-                wandb.run.summary[f'best_val_pos_{k.replace("-", "_")}'] = her2_pos[k]
->>>>>>> b4cfd150
-
-
-def _with_defaults(user_cfg: Dict[str, Any]) -> Dict[str, Any]:
-    """Merge user config with defaults."""
-    defaults = {
-        'train_csv': 'outputs/patches_index_train.csv',
-        'val_csv': 'outputs/patches_index_val.csv',
-        'output_dir': 'outputs/phase1',
-        'pretrained': True,
-        'input_size': 512,
-        'batch_size': 32,
-        'num_workers': 4,
-        'epochs': 10,
-        'lr': 1e-4,
-        'weight_decay': 1e-4,
-        'label_col': 'label',
-        'path_col': 'path',
-        'save_best_by': 'auc',
-        'seed': 42,
-        'accumulation_steps': 1,
-        'use_amp': True,
-        'resume': True,
-        'use_wandb': True,
-        'persistent_workers': True,  # NEW: Keep workers alive
-        'prefetch_factor': 2,  # NEW: Prefetch batches
-    }
-    cfg = {**defaults, **(user_cfg or {})}
-    return cfg
-
-
-<<<<<<< HEAD
-# ============================================================================
-# MAIN TRAINING FUNCTION
-# ============================================================================
-=======
-def calculate_class_weights(train_csv, label_col):
-    """Robust class weight calculation for binary labels.
-
-    Ensures both classes 0 and 1 have non-zero counts (floors to 1) to avoid
-    division by zero in extreme imbalance scenarios.
-    """
-    df = pd.read_csv(train_csv)
-    labels = df[label_col].astype(int)
-    class_counts = np.array([
-        max((labels == 0).sum(), 1),
-        max((labels == 1).sum(), 1)
-    ], dtype=np.float32)
-    total = class_counts.sum()
-    weights = total / (2 * class_counts)
-    return torch.tensor(weights, dtype=torch.float32)
-
-
-def train_phase1(config: Dict[str, Any]):
-    """Run Phase 1 training (ResNet-50) with DDP support and medical-grade optimizations.
->>>>>>> b4cfd150
-
-def train_phase1(config: Dict[str, Any]):
-    """
-    Run Phase 1 training (ResNet-50) with memory leak fixes and performance monitoring.
-    
-    Args:
-        config: Training configuration dictionary
-        
-    Returns:
-        dict with training results and paths
-    """
-    cfg = _with_defaults(config)
-    
-<<<<<<< HEAD
-    set_seed(int(cfg.get('seed', 42)))
-    device = torch.device('cuda' if torch.cuda.is_available() else 'cpu')
-    
-    # Create output directories
-=======
-    # Initialize DDP if enabled
-    use_ddp = cfg.get('use_ddp', False)
-    rank = 0
-    world_size = 1
-    local_rank = 0
-    if use_ddp:
-        rank, world_size, local_rank = setup_distributed()
-    
-    # Extract commonly used config values once
-    input_size = int(cfg['input_size'])
-    batch_size = int(cfg['batch_size'])
-    num_workers = int(cfg['num_workers'])
-    epochs = int(cfg['epochs'])
-    lr = float(cfg['lr'])
-    weight_decay = float(cfg['weight_decay'])
-    seed = int(cfg.get('seed', 42))
-    
-    set_seed(seed)
-    if torch.cuda.is_available():
-        device = torch.device(f'cuda:{local_rank}')
-    else:
-        device = torch.device('cpu')
-
->>>>>>> b4cfd150
-    out_dir = Path(cfg['output_dir'])
-    models_dir = out_dir / 'models'
-    logs_dir = out_dir / 'logs'
-    tb_dir = out_dir / 'tensorboard'
-    if is_main_process(rank):
-        for d in [out_dir, models_dir, logs_dir, tb_dir]:
-            d.mkdir(parents=True, exist_ok=True)
-    
-<<<<<<< HEAD
-    # Performance monitor
-    perf_monitor = PerformanceMonitor()
-    
-    # Define checkpoint path
-=======
-    # Initialize TensorBoard and W&B on main process only
-    writer = SummaryWriter(log_dir=str(tb_dir)) if is_main_process(rank) else None
->>>>>>> b4cfd150
-    checkpoint_path = models_dir / 'checkpoint_last.pth'
-    resume_training = cfg.get('resume', True)
-    
-    use_wandb = cfg.get('use_wandb', True) and WANDB_AVAILABLE and is_main_process(rank)
-    wandb_id = None
-    
-    if use_wandb:
-        wandb_project = cfg.get('wandb_project', 'her2-classification')
-        wandb_name = cfg.get('wandb_name', f"phase1_bs{batch_size}_size{input_size}")
-        
-        if resume_training and checkpoint_path.exists():
-            try:
-                checkpoint = torch.load(checkpoint_path, map_location='cpu')
-                wandb_id = checkpoint.get('wandb_id', None)
-                if wandb_id:
-                    print(f"Resuming wandb run: {wandb_id}")
-            except Exception:
-                pass
-        
-        try:
-            wandb.init(
-                project=wandb_project,
-                name=wandb_name,
-                config=cfg,
-                dir=str(out_dir),
-                tags=['phase1', 'resnet50', 'her2-classifier', 'optimized'],
-                id=wandb_id,
-                resume='allow' if wandb_id else None,
-<<<<<<< HEAD
-                settings=wandb.Settings(
-                    code_dir=None,
-                    _disable_stats=False,
-                    _disable_meta=False,
-                )
-=======
-                settings=wandb.Settings(code_dir=None, _disable_stats=False, _disable_meta=False)
->>>>>>> b4cfd150
-            )
-            wandb_id = wandb.run.id
-            print(f"Weights & Biases initialized: {wandb_project}/{wandb_name}")
-        except Exception as e:
-            print(f"Warning: Failed to initialize Weights & Biases: {e}")
-            use_wandb = False
-<<<<<<< HEAD
-    
-    # Build transforms
-    train_tfms = build_transforms(int(cfg['input_size']), train=True)
-    val_tfms = build_transforms(int(cfg['input_size']), train=False)
-    
-    # Build datasets
-    train_set = PatchDataset(
-        cfg['train_csv'], 
-        cfg['path_col'], 
-        cfg['label_col'], 
-        transform=train_tfms
-    )
-    val_set = PatchDataset(
-        cfg['val_csv'], 
-        cfg['path_col'], 
-        cfg['label_col'], 
-        transform=val_tfms
-    )
-    
-    # OPTIMIZED: DataLoader with better settings
-    pin_mem = torch.cuda.is_available()
-    persistent_workers = cfg.get('persistent_workers', True) and int(cfg['num_workers']) > 0
-    
-    train_loader = DataLoader(
-        train_set,
-        batch_size=int(cfg['batch_size']),
-        shuffle=True,
-        num_workers=int(cfg['num_workers']),
-        pin_memory=pin_mem,
-        persistent_workers=persistent_workers,
-        prefetch_factor=cfg.get('prefetch_factor', 2) if int(cfg['num_workers']) > 0 else None,
-    )
-    val_loader = DataLoader(
-        val_set,
-        batch_size=int(cfg['batch_size']),
-        shuffle=False,
-        num_workers=int(cfg['num_workers']),
-        pin_memory=pin_mem,
-        persistent_workers=persistent_workers,
-        prefetch_factor=cfg.get('prefetch_factor', 2) if int(cfg['num_workers']) > 0 else None,
-    )
-    
-    # Build model
-    model, last_conv = build_resnet50(cfg.get('pretrained', True))
-    model = model.to(device)
-    
-    # OPTIMIZED: Compile model if PyTorch 2.0+
-    if hasattr(torch, 'compile') and cfg.get('compile', False):
-        print("Compiling model with torch.compile()...")
-        model = torch.compile(model, mode='default')
-    
-    criterion = nn.CrossEntropyLoss()
-    optimizer = build_optimizer(
-        model, 
-        lr=float(cfg['lr']), 
-        weight_decay=float(cfg['weight_decay'])
-    )
-    
-    # FIXED: Use gradient logging only (not 'all' which leaks memory)
-    if use_wandb:
-        wandb.watch(model, criterion, log='gradients', log_freq=100)
-        print(f"Model watching enabled - tracking gradients only")
-    
-    # Training state
-=======
-    elif is_main_process(rank):
-        if not WANDB_AVAILABLE:
-            print("Weights & Biases not available - install with: pip install wandb")
-        else:
-            print("Weights & Biases logging disabled")
-    
-    # Datasets and loaders
-    enable_stain_norm = bool(cfg.get('enable_stain_norm', True))
-    train_tfms = build_transforms(input_size, train=True, enable_stain_norm=enable_stain_norm)
-    val_tfms = build_transforms(input_size, train=False, enable_stain_norm=enable_stain_norm)
-
-    train_set = PatchDataset(cfg['train_csv'], cfg['path_col'], cfg['label_col'], transform=train_tfms)
-    val_set = PatchDataset(cfg['val_csv'], cfg['path_col'], cfg['label_col'], transform=val_tfms)
-
-    # Use DistributedSampler for DDP
-    train_sampler = DistributedSampler(train_set, num_replicas=world_size, rank=rank, shuffle=True) if use_ddp else None
-    val_sampler = DistributedSampler(val_set, num_replicas=world_size, rank=rank, shuffle=False) if use_ddp else None
-    
-    pin_mem = torch.cuda.is_available()
-    prefetch_factor = int(cfg.get('prefetch_factor', 2))
-    persistent_workers = bool(cfg.get('persistent_workers', True)) and num_workers > 0
-    def _worker_init_fn(worker_id):
-        worker_seed = seed + worker_id
-        random.seed(worker_seed)
-        np.random.seed(worker_seed)
-        torch.manual_seed(worker_seed)
-
-    # Build DataLoader kwargs
-    loader_kwargs = {
-        'batch_size': batch_size,
-        'num_workers': num_workers,
-        'pin_memory': pin_mem,
-        **(
-            {
-                'prefetch_factor': prefetch_factor,
-                'persistent_workers': persistent_workers,
-                'worker_init_fn': _worker_init_fn,
-            }
-            if num_workers > 0
-            else {}
-        ),
-    }
-    train_loader = DataLoader(train_set, shuffle=(train_sampler is None), sampler=train_sampler, **loader_kwargs)
-    val_loader = DataLoader(val_set, shuffle=False, sampler=val_sampler, **loader_kwargs)
-
-    # Model initialization
-    model = build_resnet50(cfg.get('pretrained', True)).to(device)
-    
-    # Optional torch.compile for speed (PyTorch 2.x)
-    if cfg.get('use_compile', False) and hasattr(torch, 'compile'):
-        try:
-            model = torch.compile(model, mode=cfg.get('compile_mode', 'default'))
-            if is_main_process(rank):
-                print(f"Model compiled (mode={cfg.get('compile_mode', 'default')})")
-        except Exception as e:
-            if is_main_process(rank):
-                print(f"torch.compile failed: {e}")
-    
-    # Wrap in DDP if distributed
-    if use_ddp:
-        ddp_kwargs = {'device_ids': [local_rank], 'output_device': local_rank} if torch.cuda.is_available() else {}
-        model = DDP(model, **ddp_kwargs)
-        if is_main_process(rank):
-            print(f"DDP enabled (world_size={world_size}, local_rank={local_rank})")
-    
-    # Medical-grade loss function with optional focal loss and class weighting
-    loss_type = cfg.get('loss_type', 'cross_entropy')  # 'cross_entropy' or 'focal'
-    use_class_weights = cfg.get('use_class_weights', True)
-    class_weights = None
-    if use_class_weights:
-        class_weights = calculate_class_weights(cfg['train_csv'], cfg['label_col']).to(device)
-        if is_main_process(rank):
-            print(f"Using class weights for imbalanced dataset: {class_weights.tolist()}")
-    
-    criterion = build_criterion(loss_type=loss_type, class_weights=class_weights).to(device)
-    optimizer = build_optimizer(model, lr=lr, weight_decay=weight_decay)
-    
-    # Cosine annealing LR scheduler for better convergence
-    scheduler = torch.optim.lr_scheduler.CosineAnnealingLR(optimizer, T_max=epochs, eta_min=1e-6)
-    
-    if use_wandb:
-        wandb.watch(model, criterion, log='all', log_freq=100)
-        if is_main_process(rank):
-            print(f"Model watching enabled - tracking gradients and parameters")
-
->>>>>>> b4cfd150
-    best_key = cfg.get('save_best_by', 'auc')
-    if best_key not in ('auc', 'acc'):
-        best_key = 'auc'
-    
-    best_score = -np.inf
-    best_metrics = {}
-    history = []
-    start_epoch = 0
-    patience_counter = 0
-    early_stop_patience = cfg.get('early_stop_patience', cfg.get('early_stopping_patience', 10))  # Early stopping
-    
-<<<<<<< HEAD
-    # Resume from checkpoint
-    if resume_training and checkpoint_path.exists():
-        print(f"Found checkpoint at {checkpoint_path}, resuming training...")
-=======
-    # Load checkpoint if resuming
-    checkpoint_loaded = False
-    if resume_training and checkpoint_path.exists() and is_main_process(rank):
->>>>>>> b4cfd150
-        try:
-            checkpoint = torch.load(checkpoint_path, map_location=device)
-            (model.module if use_ddp else model).load_state_dict(checkpoint['model_state_dict'])
-            optimizer.load_state_dict(checkpoint['optimizer_state_dict'])
-            scheduler.load_state_dict(checkpoint.get('scheduler_state_dict', scheduler.state_dict()))
-            start_epoch = checkpoint['epoch'] + 1
-            best_score = checkpoint['best_score']
-            best_metrics = checkpoint.get('best_metrics', {})
-<<<<<<< HEAD
-            # FIXED: Only load recent history (last 10 epochs) to prevent memory bloat
-            full_history = checkpoint.get('history', [])
-            history = full_history[-10:] if len(full_history) > 10 else full_history
-            
-            print(f"Resumed from epoch {checkpoint['epoch']}")
-            print(f"Best {best_key} so far: {best_score:.4f}")
-        except Exception as e:
-            print(f"Warning: Failed to load checkpoint: {e}")
-            start_epoch = 0
-    
-    # Training settings
-    accumulation_steps = int(cfg.get('accumulation_steps', 1))
-    use_amp = cfg.get('use_amp', True) and torch.cuda.is_available()
-    
-    if accumulation_steps > 1:
-        effective_bs = int(cfg['batch_size']) * accumulation_steps
-        print(f"Using gradient accumulation: {accumulation_steps} steps (effective batch size: {effective_bs})")
-    if use_amp:
-        print("Using mixed precision training (FP16)")
-    
-    # Start training
-    start_time = time.time()
-    epochs = int(cfg['epochs'])
-=======
-            history = checkpoint.get('history', [])
-            patience_counter = checkpoint.get('patience_counter', 0)
-            print(f"Resumed from epoch {checkpoint['epoch']}, best {best_key}: {best_score:.4f}")
-            checkpoint_loaded = True
-            if use_ddp:
-                torch.distributed.barrier()
-                broadcast_model_parameters(model)
-        except Exception as e:
-            print(f"Checkpoint load failed: {e}. Starting fresh.")
-    elif is_main_process(rank):
-        print("Starting training from scratch" + (" (no checkpoint)" if resume_training else " (resume disabled)"))
-    
-    # Sync all DDP ranks
-    if use_ddp:
-        torch.distributed.barrier()
-        start_epoch_tensor = torch.tensor(start_epoch, device=device)
-        torch.distributed.broadcast(start_epoch_tensor, src=0)
-        start_epoch = start_epoch_tensor.item()
-        if not checkpoint_loaded:
-            broadcast_model_parameters(model)
-    
-    accumulation_steps = int(cfg.get('accumulation_steps', 1))
-    use_amp = cfg.get('use_amp', True) and torch.cuda.is_available()
-    
-    if is_main_process(rank):
-        if accumulation_steps > 1:
-            print(f"Using gradient accumulation with {accumulation_steps} steps (effective batch size: {batch_size * accumulation_steps})")
-        if use_amp:
-            print("Using mixed precision training (FP16) for memory efficiency")
-
-    start_time = time.time()
->>>>>>> b4cfd150
-    global_step = 0
-    # Persistent GradScaler across epochs for numerical stability
-    scaler = GradScaler(enabled=use_amp)
-    
-    # Set sampler epoch for DDP (ensures different shuffle each epoch)
-    if use_ddp and train_sampler is not None:
-        train_sampler.set_epoch(start_epoch)
-    
-<<<<<<< HEAD
-    epoch_pbar = tqdm(
-        range(start_epoch, epochs), 
-        desc="Training Progress", 
-        initial=start_epoch, 
-        total=epochs
-    )
-
-    # --- ADDED: Epoch loop, logging, checkpointing, final save & cleanup ---
-    for epoch in epoch_pbar:
-        t_epoch_start = time.time()
-
-        # Train for one epoch (performance monitor passed through)
-        train_res = train_one_epoch(
-            model=model,
-            loader=train_loader,
-            criterion=criterion,
-            optimizer=optimizer,
-            device=device,
-            accumulation_steps=accumulation_steps,
-            use_amp=use_amp,
-            epoch=epoch,
-            log_wandb=use_wandb,
-            global_step=global_step,
-            perf_monitor=perf_monitor
-        )
-
-        global_step = train_res.get('global_step', global_step)
-
-        # Evaluate
-        val_res = evaluate(
-            model=model,
-            loader=val_loader,
-            criterion=criterion,
-            device=device,
-            use_amp=use_amp,
-            epoch=epoch,
-            perf_monitor=perf_monitor
-        )
-
-        # Compose epoch record
-        rec = {
-            'train': {
-                'loss': float(train_res['loss']),
-                'auc': float(train_res['auc']),
-                'acc': float(train_res['acc']),
-                'perf': train_res.get('perf', {}),
-                'memory': train_res.get('memory', {})
-            },
-            'val': {
-                'loss': float(val_res['loss']),
-                'auc': float(val_res['auc']),
-                'acc': float(val_res['acc']),
-                'perf': val_res.get('perf', {}),
-                'memory': val_res.get('memory', {})
-            }
-        }
-        history.append(rec)
-
-        # TensorBoard logging
-        try:
-            writer.add_scalar('train/loss', rec['train']['loss'], epoch)
-            writer.add_scalar('train/auc', rec['train']['auc'], epoch)
-            writer.add_scalar('train/acc', rec['train']['acc'], epoch)
-            writer.add_scalar('val/loss', rec['val']['loss'], epoch)
-            writer.add_scalar('val/auc', rec['val']['auc'], epoch)
-            writer.add_scalar('val/acc', rec['val']['acc'], epoch)
-
-            # Perf metrics
-            writer.add_scalar('perf/train_samples_per_sec', rec['train']['perf'].get('samples_per_sec', 0), epoch)
-            writer.add_scalar('perf/val_samples_per_sec', rec['val']['perf'].get('samples_per_sec', 0), epoch)
-            writer.add_scalar('mem/gpu_allocated_mb', rec['val']['memory'].get('gpu_allocated_mb', 0), epoch)
-            writer.flush()
-        except Exception:
-            pass
-
-        # WandB logging (if available)
-        if use_wandb:
-            try:
-                log_data = {
-                    'epoch': epoch,
-                    'train/loss': rec['train']['loss'],
-                    'train/auc': rec['train']['auc'],
-                    'train/acc': rec['train']['acc'],
-                    'val/loss': rec['val']['loss'],
-                    'val/auc': rec['val']['auc'],
-                    'val/acc': rec['val']['acc'],
-                    'perf/train_samples_per_sec': rec['train']['perf'].get('samples_per_sec', 0),
-                    'perf/val_samples_per_sec': rec['val']['perf'].get('samples_per_sec', 0),
-                    'mem/gpu_allocated_mb': rec['val']['memory'].get('gpu_allocated_mb', 0),
-                    'mem/cpu_ram_mb': rec['val']['memory'].get('cpu_ram_mb', 0),
-                    'global_step': global_step,
-                }
-                wandb.log(log_data, step=epoch)
-            except Exception:
-                pass
-
-        # Checkpointing
-        try:
-            checkpoint = {
-                'epoch': epoch,
-                'model_state_dict': model.state_dict(),
-                'optimizer_state_dict': optimizer.state_dict(),
-                'best_score': best_score,
-                'best_metrics': best_metrics,
-                'history': history,
-                'wandb_id': wandb_id,
-            }
-            torch.save(checkpoint, checkpoint_path)
-        except Exception as e:
-            print(f"Warning: Failed to save checkpoint: {e}")
-
-        # Save best model if improved
-        val_key_val = val_res.get(best_key, float('-inf'))
-        if val_key_val is not None and val_key_val > best_score:
-            best_score = float(val_key_val)
-            best_metrics = {
-                'epoch': epoch,
-                'val_loss': float(val_res['loss']),
-                'val_auc': float(val_res['auc']),
-                'val_acc': float(val_res['acc']),
-                'perf': val_res.get('perf', {}),
-                'memory': val_res.get('memory', {})
-            }
-            try:
-                best_path = models_dir / 'model_best.pth'
-                torch.save({'model_state_dict': model.state_dict(), 'best_metrics': best_metrics}, best_path)
-            except Exception as e:
-                print(f"Warning: Failed to save best model: {e}")
-
-        # Epoch summary for progress bar
-        epoch_time = time.time() - t_epoch_start
-        epoch_pbar.set_postfix({
-            'train_loss': f"{rec['train']['loss']:.4f}",
-            'val_loss': f"{rec['val']['loss']:.4f}",
-            'val_auc': f"{rec['val']['auc']:.4f}",
-            'epoch_s': f"{epoch_time:.1f}"
-        })
-        epoch_pbar.update(0)
-
-        # Cleanup to avoid memory growth
-        try:
-            gc.collect()
-            if torch.cuda.is_available():
-                torch.cuda.empty_cache()
-        except Exception:
-            pass
-
-    # After training: save final metrics and cleanup
-    try:
-        save_metrics_csv_json(history, best_metrics, logs_dir)
-    except Exception as e:
-        print(f"Warning: Failed to save metrics files: {e}")
-
-    try:
-        writer.close()
-    except Exception:
-        pass
-
-    if use_wandb:
-        try:
-            wandb.run.summary.update(best_metrics or {})
-            wandb.finish()
-        except Exception:
-            pass
-=======
-    epoch_pbar = tqdm(range(start_epoch, epochs), desc="Training Progress", initial=start_epoch, total=epochs, disable=not is_main_process(rank))
-    
-    for epoch in epoch_pbar:
-        # Set epoch for distributed sampler
-        if use_ddp and train_sampler is not None:
-            train_sampler.set_epoch(epoch)
-        
-        t0 = time.time()
-        train_log = train_one_epoch(
-            model,
-            train_loader,
-            criterion,
-            optimizer,
-            device,
-            rank,
-            accumulation_steps,
-            use_amp,
-            epoch=epoch+1,
-            log_wandb=use_wandb,
-            global_step=global_step,
-            grad_clip_norm=float(cfg.get('grad_clip_norm', 0.0)),
-            scaler=scaler,
-        )
-        global_step = train_log.get('global_step', global_step)
-        val_log = evaluate(model, val_loader, criterion, device, rank, use_amp, epoch=epoch+1)
-        history.append({'train': {k: v for k, v in train_log.items() if k != 'global_step'}, 'val': {k: val_log[k] for k in ['loss', 'auc', 'acc']}})
-
-        # Step LR scheduler
-        scheduler.step()
-        
-        # Logging (main process only)
-        if is_main_process(rank):
-            for metric_name, metric_dict in [('Loss', 'loss'), ('AUC', 'auc'), ('Accuracy', 'acc')]:
-                writer.add_scalar(f'{metric_name}/train', train_log[metric_dict], epoch)
-                writer.add_scalar(f'{metric_name}/val', val_log[metric_dict], epoch)
-            writer.add_scalar('Learning_Rate', optimizer.param_groups[0]['lr'], epoch)
-            log_wandb_epoch(train_log, val_log, epoch, optimizer, use_wandb)
-
-        # Check improvement and early stopping
-        cur_score = val_log.get(best_key, float('-inf'))
-        improved = np.isfinite(cur_score) and cur_score > best_score
-        if improved:
-            best_score = cur_score
-            patience_counter = 0
-            # Save comprehensive best metrics for medical reporting
-            best_metrics = {
-                'epoch': epoch,
-                'score_key': best_key,
-                'score': float(best_score),
-                'val': {
-                    'loss': float(val_log['loss']),
-                    'auc': float(val_log['auc']),
-                    'acc': float(val_log['acc']),
-                    'sensitivity': float(val_log.get('sensitivity', float('nan'))),
-                    'specificity': float(val_log.get('specificity', float('nan'))),
-                    'opt_threshold': float(val_log.get('opt_threshold', 0.5)),
-                }
-            }
-            # Save best model (main process only)
-            if is_main_process(rank):
-                model_state = model.module.state_dict() if use_ddp else model.state_dict()
-                torch.save(model_state, models_dir / 'model_phase1.pth')
-                if use_wandb:
-                    update_wandb_best_summary(val_log, epoch)
-        else:
-            patience_counter += 1
-        
-        # Progress update (main process only)
-        if is_main_process(rank):
-            epoch_pbar.set_postfix(train_auc=f'{train_log["auc"]:.4f}', val_auc=f'{val_log["auc"]:.4f}', 
-                                  best='*' if improved else '')
-            tqdm.write(
-                f"Epoch {epoch+1}/{epochs} | train: L={train_log['loss']:.4f} AUC={train_log['auc']:.4f} "
-                f"Acc={train_log['acc']:.4f} | val: L={val_log['loss']:.4f} AUC={val_log['auc']:.4f} "
-                f"Acc={val_log['acc']:.4f} | LR={optimizer.param_groups[0]['lr']:.2e} {'*' if improved else ''} "
-                f"({time.time()-t0:.1f}s)"
-            )
-        
-        # Save checkpoint (main process only)
-        if is_main_process(rank):
-            save_checkpoint(epoch, model, optimizer, scheduler, best_score, best_metrics,
-                          history, patience_counter, cfg, wandb_id if use_wandb else None,
-                          models_dir / 'checkpoint_last.pth', use_ddp)
-            if (epoch + 1) % 5 == 0:
-                save_checkpoint(epoch, model, optimizer, scheduler, best_score, best_metrics,
-                              history, patience_counter, cfg, wandb_id if use_wandb else None,
-                              models_dir / f'checkpoint_epoch_{epoch}.pth', use_ddp)
-                tqdm.write(f"Saved checkpoint at epoch {epoch}")
-        
-        # Early stopping check
-        if patience_counter >= early_stop_patience:
-            if is_main_process(rank):
-                tqdm.write(f"\nEarly stopping triggered after {patience_counter} epochs without improvement")
-            break
-        
-        # Memory cleanup
-        gc.collect()
-        if torch.cuda.is_available():
-            torch.cuda.empty_cache()
-    
-    epoch_pbar.close()
-    
-    if is_main_process(rank) and writer is not None:
-        writer.close()
-
-    # Save logs and final metrics (main process only)
-    if is_main_process(rank):
-        save_metrics_csv_json(history, best_metrics, logs_dir)
-        try:
-            cm = val_log['cm']
-            rep = val_log['report']
-            pd.DataFrame(cm, index=['HER2-', 'HER2+'], columns=['Pred -', 'Pred +']).to_csv(logs_dir / 'confusion_matrix.csv')
-            pd.DataFrame(rep).to_csv(logs_dir / 'classification_report.csv')
-            
-            if use_wandb:
-                wandb.log({
-                    "conf_mat": wandb.plot.confusion_matrix(
-                        probs=None,
-                        y_true=val_log['targets'],
-                        preds=(np.array(val_log['probs']) >= 0.5).astype(int),
-                        class_names=['HER2-', 'HER2+']
-                    )
-                })
-                report_df = pd.DataFrame(rep).transpose()
-                wandb.log({"classification_report": wandb.Table(dataframe=report_df)})
-        except Exception as e:
-            print(f"Warning: Failed to log final metrics: {e}")
-    
-    # Close wandb (main process only)
-    if use_wandb and is_main_process(rank):
-        wandb.finish()
-        print("Weights & Biases run finished")
-    
-    # Cleanup DDP
-    if use_ddp:
-        cleanup_distributed()
-        if is_main_process(rank):
-            print("Distributed training cleanup complete")
-
-    # Print summary (main process only)
-    if is_main_process(rank):
-        best_model_path = models_dir / 'model_phase1.pth'
-        print('Best model saved at:', best_model_path)
-        print('Training finished in', f"{(time.time()-start_time)/60:.1f} min")
-        print(f'TensorBoard logs saved to: {tb_dir}')
-        print(f'To view: tensorboard --logdir={tb_dir}')
-        if use_wandb:
-            print(f'Weights & Biases dashboard: {wandb.run.url}')
-        print(f'\nBest {best_key}: {best_score:.4f} at epoch {best_metrics.get("epoch", -1)}')
->>>>>>> b4cfd150
-
-    # Final return for callers
-    return {
-<<<<<<< HEAD
-        'output_dir': str(out_dir),
-        'models_dir': str(models_dir),
-        'logs_dir': str(logs_dir),
-        'history': history,
-        'best_metrics': best_metrics,
-    }
-=======
-        'best_model_path': str(models_dir / 'model_phase1.pth'),
-        'best_metrics': best_metrics,
-        'logs_dir': str(logs_dir),
-        'models_dir': str(models_dir),
-        'tb_dir': str(tb_dir),
-        'wandb_url': wandb.run.url if use_wandb and is_main_process(rank) else None,
-    }
-
-
-if __name__ == "__main__":
-    import argparse, yaml
-    parser = argparse.ArgumentParser(description="Phase 1 HER2 patch-level training")
-    parser.add_argument("--config", type=str, required=True, help="Path to YAML config file")
-    parser.add_argument("--loss-type", type=str, default=None, help="Override loss_type (focal|cross_entropy)")
-    parser.add_argument("--use-class-weights", type=str, default=None, help="Override use_class_weights (true|false)")
-    args = parser.parse_args()
-    with open(args.config, 'r') as f:
-        user_cfg = yaml.safe_load(f)
-    if args.loss_type:
-        user_cfg['loss_type'] = args.loss_type
-    if args.use_class_weights:
-        user_cfg['use_class_weights'] = args.use_class_weights.lower() in ("true","1","yes")
-    out = train_phase1(user_cfg)
-    print("Training complete. Best model:", out['best_model_path'])
-
->>>>>>> b4cfd150
+"""
+Phase 1 patch-level training entrypoint (ResNet-50) - OPTIMIZED VERSION
+
+Fixes:
+- Memory leaks from PIL images, numpy arrays, and gradient accumulation
+- Performance monitoring with detailed metrics
+- Efficient tensor operations and memory management
+- Better logging and checkpoint management
+"""
+
+from __future__ import annotations
+
+import os
+import json
+import time
+import random
+import psutil
+import gc
+from pathlib import Path
+from typing import Dict, Any, Optional
+from contextlib import contextmanager
+
+import numpy as np
+import pandas as pd
+from PIL import Image
+
+import torch
+import torch.nn as nn
+import torch.optim as optim
+from torch.utils.data import Dataset, DataLoader
+from torch.utils.data.distributed import DistributedSampler
+from torch.nn.parallel import DistributedDataParallel as DDP
+from torch.utils.tensorboard import SummaryWriter
+from torch.cuda.amp import autocast, GradScaler
+from torch.nn.utils import clip_grad_norm_
+import torchvision.transforms as T
+import torchvision.models as models
+from tqdm import tqdm
+
+from sklearn.metrics import roc_auc_score, accuracy_score, confusion_matrix, classification_report
+
+# Stain normalization (Macenko)
+from src.preprocessing.stain_normalization import macenko_normalization
+
+try:
+    import wandb
+    WANDB_AVAILABLE = True
+except ImportError:
+    WANDB_AVAILABLE = False
+
+# Distributed utilities
+def setup_distributed():
+    """Initialize distributed training if launched via torchrun.
+    Returns (rank, world_size, local_rank). Falls back to (0,1,0) if not distributed.
+    """
+    if 'RANK' in os.environ and 'WORLD_SIZE' in os.environ:
+        rank = int(os.environ['RANK'])
+        world_size = int(os.environ['WORLD_SIZE'])
+        local_rank = int(os.environ.get('LOCAL_RANK', 0))
+        if torch.cuda.is_available():
+            torch.cuda.set_device(local_rank)
+            backend = 'nccl'
+        else:
+            backend = 'gloo'
+        torch.distributed.init_process_group(backend=backend, init_method='env://')
+        return rank, world_size, local_rank
+    return 0, 1, 0
+
+def cleanup_distributed():
+    """Clean up distributed process group."""
+    if torch.distributed.is_initialized():
+        torch.distributed.destroy_process_group()
+
+def is_main_process(rank: int = 0) -> bool:
+    """Check if current process is main (rank 0)."""
+    return rank == 0
+
+
+# ============================================================================
+# PERFORMANCE MONITORING UTILITIES
+# ============================================================================
+
+class PerformanceMonitor:
+    """Track detailed performance metrics during training."""
+    
+    def __init__(self):
+        self.process = psutil.Process()
+        self.reset()
+    
+    def reset(self):
+        """Reset counters for new epoch."""
+        self.batch_times = []
+        self.data_loading_times = []
+        self.forward_times = []
+        self.backward_times = []
+        self.optimizer_times = []
+        self.start_time = time.time()
+    
+    def get_memory_stats(self):
+        """Get current memory usage statistics."""
+        stats = {}
+        
+        # CPU memory
+        mem_info = self.process.memory_info()
+        stats['cpu_ram_mb'] = mem_info.rss / 1024**2
+        stats['cpu_ram_percent'] = self.process.memory_percent()
+        
+        # GPU memory
+        if torch.cuda.is_available():
+            stats['gpu_allocated_mb'] = torch.cuda.memory_allocated() / 1024**2
+            stats['gpu_reserved_mb'] = torch.cuda.memory_reserved() / 1024**2
+            stats['gpu_max_allocated_mb'] = torch.cuda.max_memory_allocated() / 1024**2
+            stats['gpu_percent'] = (torch.cuda.memory_allocated() / torch.cuda.get_device_properties(0).total_memory) * 100
+        
+        return stats
+    
+    def get_throughput_stats(self, num_samples):
+        """Calculate throughput statistics."""
+        elapsed = time.time() - self.start_time
+        return {
+            'samples_per_sec': num_samples / elapsed if elapsed > 0 else 0,
+            'avg_batch_time_ms': np.mean(self.batch_times) * 1000 if self.batch_times else 0,
+            'avg_data_load_ms': np.mean(self.data_loading_times) * 1000 if self.data_loading_times else 0,
+            'avg_forward_ms': np.mean(self.forward_times) * 1000 if self.forward_times else 0,
+            'avg_backward_ms': np.mean(self.backward_times) * 1000 if self.backward_times else 0,
+            'data_load_percent': (np.sum(self.data_loading_times) / elapsed * 100) if elapsed > 0 else 0,
+        }
+    
+    @contextmanager
+    def time_operation(self, operation_name):
+        """Context manager to time operations."""
+        start = time.time()
+        yield
+        elapsed = time.time() - start
+        
+        if operation_name == 'batch':
+            self.batch_times.append(elapsed)
+        elif operation_name == 'data_loading':
+            self.data_loading_times.append(elapsed)
+        elif operation_name == 'forward':
+            self.forward_times.append(elapsed)
+        elif operation_name == 'backward':
+            self.backward_times.append(elapsed)
+        elif operation_name == 'optimizer':
+            self.optimizer_times.append(elapsed)
+
+
+# ============================================================================
+# MEMORY-EFFICIENT DATASET
+# ============================================================================
+
+class PatchDataset(Dataset):
+    """Memory-efficient patch dataset with proper resource cleanup."""
+    
+    def __init__(self, csv_path: str, path_col: str, label_col: str, transform=None):
+        self.df = pd.read_csv(csv_path)
+        self.path_col = path_col
+        self.label_col = label_col
+        self.transform = transform
+        
+        # Validate columns
+        if self.path_col not in self.df.columns:
+            raise ValueError(f"Missing column '{self.path_col}' in {csv_path}")
+        if self.label_col not in self.df.columns:
+            if 'target' in self.df.columns:
+                self.label_col = 'target'
+            else:
+                raise ValueError(f"Missing label column in {csv_path}")
+        
+        # Convert paths to strings and labels to int upfront
+        self.df[self.path_col] = self.df[self.path_col].astype(str)
+        self.df[self.label_col] = self.df[self.label_col].astype(int)
+    
+    def __len__(self):
+        return len(self.df)
+    
+    def __getitem__(self, idx):
+        row = self.df.iloc[idx]
+        path = row[self.path_col]
+        label = row[self.label_col]
+        
+        # FIXED: Use context manager to ensure proper cleanup
+        try:
+            with Image.open(path) as img:
+                # Convert to RGB immediately
+                img_rgb = img.convert('RGB')
+                
+                # Apply transforms if needed
+                if self.transform:
+                    img_tensor = self.transform(img_rgb)
+                else:
+                    img_tensor = T.ToTensor()(img_rgb)
+            
+            return img_tensor, label, path
+        
+        except Exception as e:
+            print(f"Error loading image {path}: {e}")
+            # Return a black image as fallback to prevent training crash
+            img_tensor = torch.zeros((3, 224, 224))
+            return img_tensor, label, path
+
+
+# ============================================================================
+# OPTIMIZED TRANSFORMS WITH MEMORY MANAGEMENT
+# ============================================================================
+
+class MacenkoNormalizeTransform:
+    """Memory-efficient Macenko normalization."""
+    
+    def __call__(self, img: Image.Image) -> Image.Image:
+        # Convert to numpy array
+        arr = np.array(img, dtype=np.uint8)
+        
+        try:
+            # Apply normalization
+            norm = macenko_normalization(arr)
+            
+            # Explicitly delete input array to free memory
+            del arr
+            
+            # Convert back to PIL
+            result = Image.fromarray(norm.astype(np.uint8))
+            
+            # Delete normalized array
+            del norm
+            
+            return result
+        
+        except Exception as e:
+            # Fallback: return original image
+            del arr
+            return img
+
+
+def build_transforms(input_size: int, train: bool = True, enable_stain_norm: bool = True):
+    tfms = []
+    if enable_stain_norm:
+        tfms.append(MacenkoNormalizeTransform())
+    tfms.append(T.Resize((input_size, input_size)))
+    if train:
+        tfms.extend([
+            T.RandomHorizontalFlip(p=0.5),
+            T.RandomVerticalFlip(p=0.5),
+            T.RandomRotation(degrees=15),
+            T.ColorJitter(brightness=0.2, contrast=0.2, saturation=0.2, hue=0.05),
+            T.GaussianBlur(kernel_size=(3, 3), sigma=(0.1, 2.0)),
+        ])
+    
+    # Convert to tensor and normalize
+    tfms.extend([
+        T.ToTensor(),
+        T.Normalize(mean=[0.485, 0.456, 0.406], std=[0.229, 0.224, 0.225])
+    ])
+    
+    return T.Compose(tfms)
+
+
+class PatchDataset(Dataset):
+    def __init__(self, csv_path: str, path_col: str, label_col: str, transform=None):
+        self.df = pd.read_csv(csv_path)
+        self.path_col = path_col
+        self.label_col = label_col if label_col in self.df.columns else 'target'
+        self.transform = transform
+        if self.path_col not in self.df.columns:
+            raise ValueError(f"Missing column '{self.path_col}' in {csv_path}")
+        if self.label_col not in self.df.columns:
+            raise ValueError(f"Missing label column '{label_col}' or 'target' in {csv_path}")
+
+    def __len__(self):
+        return len(self.df)
+
+    def __getitem__(self, idx):
+        row = self.df.iloc[idx]
+        path = row[self.path_col]
+        label = int(row[self.label_col])
+        img = Image.open(path).convert('RGB')
+        if self.transform:
+            img = self.transform(img)
+        return img, label, path
+def build_resnet50(pretrained: bool = True, num_classes: int = 2):
+    """Build ResNet-50 with custom classification head."""
+    try:
+        weights = models.ResNet50_Weights.IMAGENET1K_V2 if pretrained else None
+        model = models.resnet50(weights=weights)
+    except Exception:
+        model = models.resnet50(pretrained=pretrained)
+    
+    in_feat = model.fc.in_features
+    model.fc = nn.Linear(in_feat, num_classes)
+    
+    return model, 'layer4'
+
+
+def build_optimizer(model, lr=1e-4, weight_decay=1e-4):
+    """Build optimizer."""
+    return optim.AdamW(model.parameters(), lr=lr, weight_decay=weight_decay)
+
+
+# ============================================================================
+# MEMORY-EFFICIENT TRAINING LOOP
+# ============================================================================
+
+def train_one_epoch(
+    model, 
+    loader, 
+    criterion, 
+    optimizer, 
+    device, 
+    accumulation_steps=1, 
+    use_amp=True, 
+    epoch=None, 
+    log_wandb=False, 
+    global_step=None,
+    perf_monitor=None
+):
+    """Memory-efficient training loop with performance monitoring."""
+    model.train()
+    running_loss = 0.0
+    
+    # Use numpy arrays instead of lists for efficiency
+    all_targets = []
+    all_probs = []
+    
+    optimizer.zero_grad(set_to_none=True)
+    
+    # Mixed precision scaler
+    scaler = GradScaler(enabled=use_amp)
+    
+    # Initialize performance monitor
+    if perf_monitor is None:
+        perf_monitor = PerformanceMonitor()
+    perf_monitor.reset()
+    
+    # Progress bar
+class FocalLoss(nn.Module):
+    """Focal Loss for handling class imbalance (medical applications).
+    
+    Focuses on hard-to-classify examples, improves recall on minority class.
+    Recommended for HER2 when positive cases are <30% of dataset.
+    
+    Args:
+        alpha: Weighting factor in [0,1] for class 1 (positive). Default 0.25.
+        gamma: Focusing parameter >= 0. gamma=0 is equivalent to CE. Default 2.0.
+        class_weights: Optional per-class weights tensor of shape [num_classes].
+    """
+    def __init__(self, alpha=0.25, gamma=2.0, class_weights=None):
+        super().__init__()
+        self.alpha = alpha
+        self.gamma = gamma
+        self.class_weights = class_weights
+    
+    def forward(self, inputs, targets):
+        ce_loss = nn.functional.cross_entropy(inputs, targets, reduction='none', weight=self.class_weights)
+        pt = torch.exp(-ce_loss)
+        focal_loss = self.alpha * (1 - pt) ** self.gamma * ce_loss
+        return focal_loss.mean()
+
+
+def build_criterion(loss_type: str = 'cross_entropy', class_weights=None):
+    """Build loss function with proper class weighting for medical data.
+    
+    Args:
+        loss_type: 'cross_entropy' or 'focal'
+        class_weights: optional tensor/list of shape [num_classes]
+    
+    Returns:
+        Loss criterion (nn.Module)
+    
+    Note: Focal loss can also accept class_weights for combined effect.
+    """
+    if class_weights is not None and not torch.is_tensor(class_weights):
+        class_weights = torch.tensor(class_weights, dtype=torch.float32)
+    
+    if loss_type == 'focal':
+        # Focal loss with optional class weighting
+        return FocalLoss(alpha=0.25, gamma=2.0, class_weights=class_weights)
+    
+    # Standard cross-entropy with optional class weighting
+    if class_weights is not None:
+        return nn.CrossEntropyLoss(weight=class_weights)
+    return nn.CrossEntropyLoss()
+
+
+def broadcast_model_parameters(model):
+    """Broadcast parameters and buffers from rank 0 to all ranks."""
+    if not torch.distributed.is_initialized():
+        return
+    module = model.module if isinstance(model, DDP) else model
+    for tensor in list(module.parameters()) + list(module.buffers()):
+        torch.distributed.broadcast(tensor.data, src=0)
+
+
+def aggregate_metrics_ddp(local_loss, local_count, all_targets, all_probs, device):
+    """Aggregate metrics across DDP processes."""
+    if torch.distributed.is_initialized():
+        loss_sum = torch.tensor(local_loss, device=device)
+        count_sum = torch.tensor(local_count, device=device, dtype=torch.long)
+        torch.distributed.all_reduce(loss_sum, op=torch.distributed.ReduceOp.SUM)
+        torch.distributed.all_reduce(count_sum, op=torch.distributed.ReduceOp.SUM)
+        epoch_loss = (loss_sum / count_sum.clamp(min=1)).item()
+        
+        gathered_targets = [None] * torch.distributed.get_world_size()
+        gathered_probs = [None] * torch.distributed.get_world_size()
+        torch.distributed.all_gather_object(gathered_targets, all_targets)
+        torch.distributed.all_gather_object(gathered_probs, all_probs)
+        all_targets = [x for sub in gathered_targets for x in sub]
+        all_probs = [x for sub in gathered_probs for x in sub]
+    else:
+        epoch_loss = local_loss / max(local_count, 1)
+    
+    return epoch_loss, all_targets, all_probs
+
+
+def train_one_epoch(model, loader, criterion, optimizer, device, rank=0, accumulation_steps=1, use_amp=True, epoch=None, log_wandb=False, global_step=None, grad_clip_norm: float = 0.0, scaler: GradScaler | None = None):
+    """Optimized training loop with DDP support."""
+    model.train()
+    running_loss = 0.0
+    sample_count = 0
+    all_targets, all_probs = [], []
+    optimizer.zero_grad(set_to_none=True)
+    
+    scaler = scaler or GradScaler(enabled=use_amp)
+    desc = f"Epoch {epoch} [Train]" if epoch is not None else "Training"
+    pbar = tqdm(enumerate(loader), total=len(loader), desc=desc, leave=False, disable=not is_main_process(rank))
+    
+    if global_step is None:
+        global_step = 0
+    
+    data_iter = iter(loader)
+    
+    for batch_idx in range(len(loader)):
+        with perf_monitor.time_operation('batch'):
+            # Time data loading
+            with perf_monitor.time_operation('data_loading'):
+                try:
+                    imgs, labels, _ = next(data_iter)
+                except StopIteration:
+                    break
+            
+            imgs = imgs.to(device, non_blocking=True)
+            labels = labels.to(device, non_blocking=True)
+            
+            # Forward pass
+            with perf_monitor.time_operation('forward'):
+                with autocast(enabled=use_amp):
+                    logits = model(imgs)
+                    loss = criterion(logits, labels)
+                
+                # Normalize loss for gradient accumulation
+                loss = loss / accumulation_steps
+            
+            # Backward pass
+            with perf_monitor.time_operation('backward'):
+                scaler.scale(loss).backward()
+            
+            # Update weights
+            with perf_monitor.time_operation('optimizer'):
+                if (batch_idx + 1) % accumulation_steps == 0:
+                    scaler.step(optimizer)
+                    scaler.update()
+                    optimizer.zero_grad(set_to_none=True)
+            
+            # Accumulate loss
+            running_loss += loss.item() * imgs.size(0) * accumulation_steps
+            
+            # Collect predictions - FIXED: Keep as numpy arrays
+            with torch.no_grad():
+                probs = torch.softmax(logits.float(), dim=1)[:, 1].cpu().numpy()
+                all_probs.append(probs)
+                all_targets.append(labels.cpu().numpy())
+            
+            # CRITICAL: Explicitly delete tensors to free GPU memory
+            del imgs, labels, logits, loss, probs
+            
+            # Update progress bar less frequently
+            if batch_idx % 10 == 0:
+                current_loss = running_loss / ((batch_idx + 1) * loader.batch_size)
+                mem_stats = perf_monitor.get_memory_stats()
+                pbar.set_postfix({
+                    'loss': f'{current_loss:.4f}',
+                    'gpu_mb': f'{mem_stats.get("gpu_allocated_mb", 0):.0f}'
+                })
+            
+            # Log batch metrics to wandb less frequently
+            if log_wandb and batch_idx % 50 == 0:
+                try:
+                    mem_stats = perf_monitor.get_memory_stats()
+                    wandb.log({
+                        'batch/train_loss': running_loss / ((batch_idx + 1) * loader.batch_size),
+                        'batch/step': global_step + batch_idx,
+                        'batch/gpu_mb': mem_stats.get('gpu_allocated_mb', 0),
+                        'batch/cpu_ram_mb': mem_stats.get('cpu_ram_mb', 0),
+                    }, step=global_step + batch_idx)
+                except Exception:
+                    pass
+        
+        pbar.update(1)
+    
+    pbar.close()
+    
+    # Handle remaining gradients
+    if len(loader) % accumulation_steps != 0:
+    for batch_idx, (imgs, labels, _) in pbar:
+        imgs = imgs.to(device, non_blocking=True)
+        labels = labels.to(device, non_blocking=True)
+        
+        # Forward with autocast (handles AMP enabled/disabled internally)
+        with autocast(enabled=use_amp):
+            logits = model(imgs)
+            loss = criterion(logits, labels) / accumulation_steps
+        
+        # Backward
+        scaler.scale(loss).backward()
+        
+        # Optimizer step with gradient accumulation
+        if (batch_idx + 1) % accumulation_steps == 0:
+            if grad_clip_norm and grad_clip_norm > 0:
+                scaler.unscale_(optimizer)
+                clip_grad_norm_(model.parameters(), max_norm=grad_clip_norm)
+            scaler.step(optimizer)
+            scaler.update()
+            optimizer.zero_grad(set_to_none=True)
+        
+        # Metrics tracking
+        batch_size = imgs.size(0)
+        running_loss += loss.item() * batch_size * accumulation_steps
+        sample_count += batch_size
+        with torch.no_grad():
+            probs = torch.softmax(logits.float(), dim=1)[:, 1]
+        all_probs.extend(probs.cpu().tolist())
+        all_targets.extend(labels.cpu().tolist())
+        
+        # Progress bar update (calculate average loss correctly)
+        if is_main_process(rank):
+            avg_loss = running_loss / max(sample_count, 1)
+            pbar.set_postfix({'loss': f'{avg_loss:.4f}'})
+        
+        # Periodic wandb logging (main process only)
+        if log_wandb and is_main_process(rank) and batch_idx % 10 == 0:
+            avg_loss = running_loss / max(sample_count, 1)
+            wandb.log({'batch/train_loss': avg_loss, 'batch/step': global_step + batch_idx}, step=global_step + batch_idx)
+    
+    pbar.close()
+    
+    # Handle final accumulation step
+    if len(loader) % accumulation_steps != 0:
+        if grad_clip_norm and grad_clip_norm > 0:
+            scaler.unscale_(optimizer)
+            clip_grad_norm_(model.parameters(), max_norm=grad_clip_norm)
+        scaler.step(optimizer)
+        scaler.update()
+        optimizer.zero_grad(set_to_none=True)
+    
+    # FIXED: Concatenate numpy arrays efficiently
+    all_probs = np.concatenate(all_probs)
+    all_targets = np.concatenate(all_targets)
+    
+    # Calculate metrics
+    epoch_loss = running_loss / len(loader.dataset)
+    # Aggregate metrics
+    epoch_loss, global_targets, global_probs = aggregate_metrics_ddp(
+        running_loss, sample_count, all_targets, all_probs, device
+    )
+    
+    try:
+        epoch_auc = roc_auc_score(global_targets, global_probs)
+        preds = (np.array(global_probs) >= 0.5).astype(int)
+        epoch_acc = accuracy_score(global_targets, preds)
+    except Exception:
+        epoch_auc = float('nan')
+    
+    preds = (all_probs >= 0.5).astype(int)
+    epoch_acc = accuracy_score(all_targets, preds)
+    
+    # Get performance stats
+    perf_stats = perf_monitor.get_throughput_stats(len(loader.dataset))
+    mem_stats = perf_monitor.get_memory_stats()
+    
+    # Clean up
+    del all_probs, all_targets, preds
+    gc.collect()
+    
+    return {
+        'loss': epoch_loss, 
+        'auc': epoch_auc, 
+        'acc': epoch_acc, 
+        'global_step': global_step + len(loader),
+        'perf': perf_stats,
+        'memory': mem_stats,
+    }
+
+        epoch_acc = float('nan')
+    
+    return {'loss': epoch_loss, 'auc': epoch_auc, 'acc': epoch_acc, 'global_step': global_step + len(loader)}
+
+# ============================================================================
+# MEMORY-EFFICIENT EVALUATION
+# ============================================================================
+
+def evaluate(model, loader, criterion, device, use_amp=True, epoch=None, perf_monitor=None):
+    """Memory-efficient evaluation with performance monitoring."""
+    model.eval()
+    running_loss = 0.0
+    
+    all_targets = []
+    all_probs = []
+    
+    if perf_monitor is None:
+        perf_monitor = PerformanceMonitor()
+    perf_monitor.reset()
+    
+def evaluate(model, loader, criterion, device, rank=0, use_amp=True, epoch=None):
+    """Optimized evaluation with DDP support and global AUC on rank 0.
+    Uses all_gather_object to aggregate predictions/targets across processes.
+    """
+    model.eval()
+    running_loss = 0.0
+    sample_count = 0
+    all_targets, all_probs = [], []
+    
+    desc = f"Epoch {epoch} [Val]" if epoch is not None else "Evaluating"
+    pbar = tqdm(enumerate(loader), total=len(loader), desc=desc, leave=False, disable=not is_main_process(rank))
+    
+    with torch.no_grad():
+        for batch_idx, (imgs, labels, _) in pbar:
+            with perf_monitor.time_operation('batch'):
+                imgs = imgs.to(device, non_blocking=True)
+                labels = labels.to(device, non_blocking=True)
+                
+                with autocast(enabled=use_amp):
+                    logits = model(imgs)
+                    loss = criterion(logits, labels)
+                
+                running_loss += loss.item() * imgs.size(0)
+                
+                probs = torch.softmax(logits.float(), dim=1)[:, 1].cpu().numpy()
+                all_probs.append(probs)
+                all_targets.append(labels.cpu().numpy())
+                
+                # Clean up
+                del imgs, labels, logits, loss, probs
+            
+            if batch_idx % 10 == 0:
+                current_loss = running_loss / ((batch_idx + 1) * loader.batch_size)
+                pbar.set_postfix({'loss': f'{current_loss:.4f}'})
+            
+            pbar.update(1)
+    
+    pbar.close()
+    
+    # Concatenate results
+    all_probs = np.concatenate(all_probs)
+    all_targets = np.concatenate(all_targets)
+    
+    # Calculate metrics
+    epoch_loss = running_loss / len(loader.dataset)
+            imgs = imgs.to(device, non_blocking=True)
+            labels = labels.to(device, non_blocking=True)
+            with autocast(enabled=use_amp):
+                logits = model(imgs)
+                loss = criterion(logits, labels)
+            batch_size = imgs.size(0)
+            running_loss += loss.item() * batch_size
+            sample_count += batch_size
+            probs = torch.softmax(logits.float(), dim=1)[:, 1]
+            all_probs.extend(probs.cpu().tolist())
+            all_targets.extend(labels.cpu().tolist())
+            if is_main_process(rank):
+                avg_loss = running_loss / max(sample_count, 1)
+                pbar.set_postfix({'loss': f'{avg_loss:.4f}'})
+    pbar.close()
+    
+    # Aggregate metrics
+    epoch_loss, global_targets, global_probs = aggregate_metrics_ddp(
+        running_loss, sample_count, all_targets, all_probs, device
+    )
+    
+    # Compute metrics (on rank 0 for reporting)
+    # Compute optimal threshold (Youden's J)
+    def _optimal_threshold(y_true, y_prob):
+        """Compute optimal threshold using Youden's J statistic.
+        
+        Maximizes (sensitivity + specificity - 1) for balanced classification.
+        Critical for medical applications where both false positives and 
+        false negatives have clinical consequences.
+        """
+        try:
+            from sklearn.metrics import roc_curve
+            fpr, tpr, thr = roc_curve(y_true, y_prob)
+            j = tpr - fpr  # Youden's J = sensitivity + specificity - 1
+            idx = np.argmax(j)
+            return float(thr[idx])
+        except Exception as e:
+            # Fallback to 0.5 if computation fails (shouldn't happen with valid data)
+            return 0.5
+
+    opt_thr = _optimal_threshold(global_targets, global_probs)
+    # Compute metrics with proper error handling
+    try:
+        epoch_auc = roc_auc_score(global_targets, global_probs)
+    except Exception:
+        epoch_auc = float('nan')
+    
+    preds = (all_probs >= 0.5).astype(int)
+    epoch_acc = accuracy_score(all_targets, preds)
+    cm = confusion_matrix(all_targets, preds)
+    cls_report = classification_report(
+        all_targets, preds, 
+        target_names=['HER2-', 'HER2+'], 
+        output_dict=True,
+        zero_division=0
+    )
+    
+    # Get performance stats
+    perf_stats = perf_monitor.get_throughput_stats(len(loader.dataset))
+    mem_stats = perf_monitor.get_memory_stats()
+    
+    result = {
+    # Predictions at standard 0.5 threshold
+    preds = (np.array(global_probs) >= 0.5).astype(int)
+    # Predictions at optimal threshold (Youden's J)
+    preds_opt = (np.array(global_probs) >= opt_thr).astype(int)
+    
+    # Compute metrics for both thresholds
+    valid_data = len(global_targets) == len(preds) and len(preds) > 0
+    epoch_acc = accuracy_score(global_targets, preds) if valid_data else float('nan')
+    acc_opt = accuracy_score(global_targets, preds_opt) if valid_data else float('nan')
+    
+    # Confusion matrices (for sensitivity/specificity calculation)
+    cm = confusion_matrix(global_targets, preds, labels=[0, 1]) if np.isfinite(epoch_acc) else np.array([[0, 0], [0, 0]])
+    cm_opt = confusion_matrix(global_targets, preds_opt, labels=[0, 1]) if np.isfinite(acc_opt) else np.array([[0, 0], [0, 0]])
+    
+    # Detailed classification reports
+    cls_report = classification_report(global_targets, preds, target_names=['HER2-', 'HER2+'], output_dict=True, zero_division=0) if np.isfinite(epoch_acc) else {}
+    cls_report_opt = classification_report(global_targets, preds_opt, target_names=['HER2-', 'HER2+'], output_dict=True, zero_division=0) if np.isfinite(acc_opt) else {}
+    
+    # Medical-grade metrics: Sensitivity and Specificity (standard and optimal threshold)
+    sensitivity = float('nan')
+    specificity = float('nan')
+    sensitivity_opt = float('nan')
+    specificity_opt = float('nan')
+    if cm.sum() > 0 and np.isfinite(epoch_acc):
+        tn, fp, fn, tp = cm.ravel()
+        sensitivity = tp / (tp + fn) if (tp + fn) > 0 else 0.0
+        specificity = tn / (tn + fp) if (tn + fp) > 0 else 0.0
+    if cm_opt.sum() > 0 and np.isfinite(acc_opt):
+        tn_o, fp_o, fn_o, tp_o = cm_opt.ravel()
+        sensitivity_opt = tp_o / (tp_o + fn_o) if (tp_o + fn_o) > 0 else 0.0
+        specificity_opt = tn_o / (tn_o + fp_o) if (tn_o + fp_o) > 0 else 0.0
+    
+    return {
+        'loss': epoch_loss,
+        'auc': epoch_auc,
+        'acc': epoch_acc,
+        'sensitivity': sensitivity,  # True positive rate (recall for HER2+)
+        'specificity': specificity,  # True negative rate
+        'sensitivity_opt': sensitivity_opt,
+        'specificity_opt': specificity_opt,
+        'cm': cm,
+        'cm_opt': cm_opt,
+        'report': cls_report,
+        'targets': all_targets.tolist(),
+        'probs': all_probs.tolist(),
+        'perf': perf_stats,
+        'memory': mem_stats,
+        'report_opt': cls_report_opt,
+        'opt_threshold': opt_thr,
+        'targets': global_targets,
+        'probs': global_probs,
+    }
+    
+    # Clean up
+    del all_probs, all_targets, preds
+    gc.collect()
+    
+    return result
+
+
+# ============================================================================
+# UTILITIES
+# ============================================================================
+
+def set_seed(seed: int = 42):
+    """Set random seeds for reproducibility."""
+    random.seed(seed)
+    np.random.seed(seed)
+    torch.manual_seed(seed)
+    torch.cuda.manual_seed_all(seed)
+    torch.backends.cudnn.deterministic = True
+    torch.backends.cudnn.benchmark = False
+
+
+def save_metrics_csv_json(history, best_metrics, logs_dir: Path):
+    """Save training metrics to CSV and JSON."""
+    rows = []
+    for e, rec in enumerate(history):
+        row = {'epoch': e}
+        row.update({f'train_{k}': rec['train'][k] for k in ['loss', 'auc', 'acc']})
+        row.update({f'val_{k}': rec['val'][k] for k in ['loss', 'auc', 'acc']})
+        
+        # Add performance metrics if available
+        if 'perf' in rec['train']:
+            row['train_samples_per_sec'] = rec['train']['perf'].get('samples_per_sec', 0)
+        if 'perf' in rec['val']:
+            row['val_samples_per_sec'] = rec['val']['perf'].get('samples_per_sec', 0)
+        
+        rows.append(row)
+    
+    df = pd.DataFrame(rows)
+    df.to_csv(logs_dir / 'metrics.csv', index=False)
+    
+    with open(logs_dir / 'best.json', 'w') as f:
+        json.dump(best_metrics, f, indent=2)
+    """Save training history and best metrics to disk."""
+    rows = [
+        {'epoch': e, **{f'train_{k}': rec['train'][k] for k in ['loss', 'auc', 'acc']},
+         **{f'val_{k}': rec['val'][k] for k in ['loss', 'auc', 'acc']}}
+        for e, rec in enumerate(history)
+    ]
+    pd.DataFrame(rows).to_csv(logs_dir / 'metrics.csv', index=False)
+    (logs_dir / 'best.json').write_text(json.dumps(best_metrics, indent=2))
+
+
+def save_checkpoint(epoch, model, optimizer, scheduler, best_score, best_metrics, history, 
+                    patience_counter, cfg, wandb_id, checkpoint_path, use_ddp):
+    """Save training checkpoint."""
+    model_state = model.module.state_dict() if use_ddp else model.state_dict()
+    torch.save({
+        'epoch': epoch,
+        'model_state_dict': model_state,
+        'optimizer_state_dict': optimizer.state_dict(),
+        'scheduler_state_dict': scheduler.state_dict(),
+        'best_score': best_score,
+        'best_metrics': best_metrics,
+        'history': history,
+        'patience_counter': patience_counter,
+        'config': cfg,
+        'wandb_id': wandb_id,
+    }, checkpoint_path)
+
+
+def log_wandb_epoch(train_log, val_log, epoch, optimizer, use_wandb):
+    """Log epoch metrics to Weights & Biases."""
+    if not use_wandb:
+        return
+    
+    wandb_log = {
+        'epoch': epoch + 1,
+        'train/loss': train_log['loss'],
+        'train/auc': train_log['auc'],
+        'train/accuracy': train_log['acc'],
+        'val/loss': val_log['loss'],
+        'val/auc': val_log['auc'],
+        'val/accuracy': val_log['acc'],
+        'learning_rate': optimizer.param_groups[0]['lr'],
+    }
+    
+    # Medical metrics
+    for metric in ['sensitivity', 'specificity', 'opt_threshold', 'sensitivity_opt', 'specificity_opt']:
+        if metric in val_log and np.isfinite(val_log[metric]):
+            wandb_log[f'val/{metric}'] = val_log[metric]
+    
+    # GPU metrics
+    if torch.cuda.is_available():
+        wandb_log.update({
+            'gpu/memory_allocated_gb': torch.cuda.memory_allocated() / 1024**3,
+            'gpu/memory_reserved_gb': torch.cuda.memory_reserved() / 1024**3,
+            'gpu/max_memory_allocated_gb': torch.cuda.max_memory_allocated() / 1024**3,
+        })
+    
+    wandb.log(wandb_log)
+
+
+def update_wandb_best_summary(val_log, epoch):
+    """Update W&B run summary with best metrics."""
+    wandb.run.summary.update({
+        'best_epoch': epoch,
+        'best_val_auc': float(val_log['auc']),
+        'best_val_acc': float(val_log['acc']),
+        'best_val_loss': float(val_log['loss']),
+        'best_val_opt_threshold': float(val_log.get('opt_threshold', 0.5)),
+    })
+    
+    # Medical metrics
+    for metric in ['sensitivity', 'specificity', 'sensitivity_opt', 'specificity_opt']:
+        if metric in val_log and np.isfinite(val_log[metric]):
+            wandb.run.summary[f'best_val_{metric}'] = float(val_log[metric])
+    
+    # Per-class metrics from optimal threshold report
+    if 'report_opt' in val_log and isinstance(val_log['report_opt'], dict):
+        her2_pos = val_log['report_opt'].get('HER2+', {})
+        for k in ['precision', 'recall', 'f1-score']:
+            if k in her2_pos:
+                wandb.run.summary[f'best_val_pos_{k.replace("-", "_")}'] = her2_pos[k]
+
+
+def _with_defaults(user_cfg: Dict[str, Any]) -> Dict[str, Any]:
+    """Merge user config with defaults."""
+    defaults = {
+        'train_csv': 'outputs/patches_index_train.csv',
+        'val_csv': 'outputs/patches_index_val.csv',
+        'output_dir': 'outputs/phase1',
+        'pretrained': True,
+        'input_size': 512,
+        'batch_size': 32,
+        'num_workers': 4,
+        'epochs': 10,
+        'lr': 1e-4,
+        'weight_decay': 1e-4,
+        'label_col': 'label',
+        'path_col': 'path',
+        'save_best_by': 'auc',
+        'seed': 42,
+        'accumulation_steps': 1,
+        'use_amp': True,
+        'resume': True,
+        'use_wandb': True,
+        'persistent_workers': True,  # NEW: Keep workers alive
+        'prefetch_factor': 2,  # NEW: Prefetch batches
+    }
+    cfg = {**defaults, **(user_cfg or {})}
+    return cfg
+
+
+# ============================================================================
+# MAIN TRAINING FUNCTION
+# ============================================================================
+def calculate_class_weights(train_csv, label_col):
+    """Robust class weight calculation for binary labels.
+
+    Ensures both classes 0 and 1 have non-zero counts (floors to 1) to avoid
+    division by zero in extreme imbalance scenarios.
+    """
+    df = pd.read_csv(train_csv)
+    labels = df[label_col].astype(int)
+    class_counts = np.array([
+        max((labels == 0).sum(), 1),
+        max((labels == 1).sum(), 1)
+    ], dtype=np.float32)
+    total = class_counts.sum()
+    weights = total / (2 * class_counts)
+    return torch.tensor(weights, dtype=torch.float32)
+
+
+def train_phase1(config: Dict[str, Any]):
+    """Run Phase 1 training (ResNet-50) with DDP support and medical-grade optimizations.
+
+def train_phase1(config: Dict[str, Any]):
+    """
+    Run Phase 1 training (ResNet-50) with memory leak fixes and performance monitoring.
+    
+    Args:
+        config: Training configuration dictionary
+        
+    Returns:
+        dict with training results and paths
+    """
+    cfg = _with_defaults(config)
+    
+    set_seed(int(cfg.get('seed', 42)))
+    device = torch.device('cuda' if torch.cuda.is_available() else 'cpu')
+    
+    # Create output directories
+    # Initialize DDP if enabled
+    use_ddp = cfg.get('use_ddp', False)
+    rank = 0
+    world_size = 1
+    local_rank = 0
+    if use_ddp:
+        rank, world_size, local_rank = setup_distributed()
+    
+    # Extract commonly used config values once
+    input_size = int(cfg['input_size'])
+    batch_size = int(cfg['batch_size'])
+    num_workers = int(cfg['num_workers'])
+    epochs = int(cfg['epochs'])
+    lr = float(cfg['lr'])
+    weight_decay = float(cfg['weight_decay'])
+    seed = int(cfg.get('seed', 42))
+    
+    set_seed(seed)
+    if torch.cuda.is_available():
+        device = torch.device(f'cuda:{local_rank}')
+    else:
+        device = torch.device('cpu')
+
+    out_dir = Path(cfg['output_dir'])
+    models_dir = out_dir / 'models'
+    logs_dir = out_dir / 'logs'
+    tb_dir = out_dir / 'tensorboard'
+    if is_main_process(rank):
+        for d in [out_dir, models_dir, logs_dir, tb_dir]:
+            d.mkdir(parents=True, exist_ok=True)
+    
+    # Initialize TensorBoard writer
+    writer = SummaryWriter(log_dir=str(tb_dir))
+    
+    # Performance monitor
+    perf_monitor = PerformanceMonitor()
+    
+    # Define checkpoint path
+    # Initialize TensorBoard and W&B on main process only
+    writer = SummaryWriter(log_dir=str(tb_dir)) if is_main_process(rank) else None
+    checkpoint_path = models_dir / 'checkpoint_last.pth'
+    resume_training = cfg.get('resume', True)
+    
+    use_wandb = cfg.get('use_wandb', True) and WANDB_AVAILABLE and is_main_process(rank)
+    wandb_id = None
+    
+    if use_wandb:
+        wandb_project = cfg.get('wandb_project', 'her2-classification')
+        wandb_name = cfg.get('wandb_name', f"phase1_bs{batch_size}_size{input_size}")
+        
+        if resume_training and checkpoint_path.exists():
+            try:
+                checkpoint = torch.load(checkpoint_path, map_location='cpu')
+                wandb_id = checkpoint.get('wandb_id', None)
+                if wandb_id:
+                    print(f"Resuming wandb run: {wandb_id}")
+            except Exception:
+                pass
+        
+        try:
+            wandb.init(
+                project=wandb_project,
+                name=wandb_name,
+                config=cfg,
+                dir=str(out_dir),
+                tags=['phase1', 'resnet50', 'her2-classifier', 'optimized'],
+                id=wandb_id,
+                resume='allow' if wandb_id else None,
+                settings=wandb.Settings(
+                    code_dir=None,
+                    _disable_stats=False,
+                    _disable_meta=False,
+                )
+                settings=wandb.Settings(code_dir=None, _disable_stats=False, _disable_meta=False)
+            )
+            wandb_id = wandb.run.id
+            print(f"Weights & Biases initialized: {wandb_project}/{wandb_name}")
+        except Exception as e:
+            print(f"Warning: Failed to initialize Weights & Biases: {e}")
+            use_wandb = False
+    
+    # Build transforms
+    train_tfms = build_transforms(int(cfg['input_size']), train=True)
+    val_tfms = build_transforms(int(cfg['input_size']), train=False)
+    
+    # Build datasets
+    train_set = PatchDataset(
+        cfg['train_csv'], 
+        cfg['path_col'], 
+        cfg['label_col'], 
+        transform=train_tfms
+    )
+    val_set = PatchDataset(
+        cfg['val_csv'], 
+        cfg['path_col'], 
+        cfg['label_col'], 
+        transform=val_tfms
+    )
+    
+    # OPTIMIZED: DataLoader with better settings
+    pin_mem = torch.cuda.is_available()
+    persistent_workers = cfg.get('persistent_workers', True) and int(cfg['num_workers']) > 0
+    
+    train_loader = DataLoader(
+        train_set,
+        batch_size=int(cfg['batch_size']),
+        shuffle=True,
+        num_workers=int(cfg['num_workers']),
+        pin_memory=pin_mem,
+        persistent_workers=persistent_workers,
+        prefetch_factor=cfg.get('prefetch_factor', 2) if int(cfg['num_workers']) > 0 else None,
+    )
+    val_loader = DataLoader(
+        val_set,
+        batch_size=int(cfg['batch_size']),
+        shuffle=False,
+        num_workers=int(cfg['num_workers']),
+        pin_memory=pin_mem,
+        persistent_workers=persistent_workers,
+        prefetch_factor=cfg.get('prefetch_factor', 2) if int(cfg['num_workers']) > 0 else None,
+    )
+    
+    # Build model
+    model, last_conv = build_resnet50(cfg.get('pretrained', True))
+    model = model.to(device)
+    
+    # OPTIMIZED: Compile model if PyTorch 2.0+
+    if hasattr(torch, 'compile') and cfg.get('compile', False):
+        print("Compiling model with torch.compile()...")
+        model = torch.compile(model, mode='default')
+    
+    criterion = nn.CrossEntropyLoss()
+    optimizer = build_optimizer(
+        model, 
+        lr=float(cfg['lr']), 
+        weight_decay=float(cfg['weight_decay'])
+    )
+    
+    # FIXED: Use gradient logging only (not 'all' which leaks memory)
+    if use_wandb:
+        wandb.watch(model, criterion, log='gradients', log_freq=100)
+        print(f"Model watching enabled - tracking gradients only")
+    
+    # Training state
+    elif is_main_process(rank):
+        if not WANDB_AVAILABLE:
+            print("Weights & Biases not available - install with: pip install wandb")
+        else:
+            print("Weights & Biases logging disabled")
+    
+    # Datasets and loaders
+    enable_stain_norm = bool(cfg.get('enable_stain_norm', True))
+    train_tfms = build_transforms(input_size, train=True, enable_stain_norm=enable_stain_norm)
+    val_tfms = build_transforms(input_size, train=False, enable_stain_norm=enable_stain_norm)
+
+    train_set = PatchDataset(cfg['train_csv'], cfg['path_col'], cfg['label_col'], transform=train_tfms)
+    val_set = PatchDataset(cfg['val_csv'], cfg['path_col'], cfg['label_col'], transform=val_tfms)
+
+    # Use DistributedSampler for DDP
+    train_sampler = DistributedSampler(train_set, num_replicas=world_size, rank=rank, shuffle=True) if use_ddp else None
+    val_sampler = DistributedSampler(val_set, num_replicas=world_size, rank=rank, shuffle=False) if use_ddp else None
+    
+    pin_mem = torch.cuda.is_available()
+    prefetch_factor = int(cfg.get('prefetch_factor', 2))
+    persistent_workers = bool(cfg.get('persistent_workers', True)) and num_workers > 0
+    def _worker_init_fn(worker_id):
+        worker_seed = seed + worker_id
+        random.seed(worker_seed)
+        np.random.seed(worker_seed)
+        torch.manual_seed(worker_seed)
+
+    # Build DataLoader kwargs
+    loader_kwargs = {
+        'batch_size': batch_size,
+        'num_workers': num_workers,
+        'pin_memory': pin_mem,
+        **(
+            {
+                'prefetch_factor': prefetch_factor,
+                'persistent_workers': persistent_workers,
+                'worker_init_fn': _worker_init_fn,
+            }
+            if num_workers > 0
+            else {}
+        ),
+    }
+    train_loader = DataLoader(train_set, shuffle=(train_sampler is None), sampler=train_sampler, **loader_kwargs)
+    val_loader = DataLoader(val_set, shuffle=False, sampler=val_sampler, **loader_kwargs)
+
+    # Model initialization
+    model = build_resnet50(cfg.get('pretrained', True)).to(device)
+    
+    # Optional torch.compile for speed (PyTorch 2.x)
+    if cfg.get('use_compile', False) and hasattr(torch, 'compile'):
+        try:
+            model = torch.compile(model, mode=cfg.get('compile_mode', 'default'))
+            if is_main_process(rank):
+                print(f"Model compiled (mode={cfg.get('compile_mode', 'default')})")
+        except Exception as e:
+            if is_main_process(rank):
+                print(f"torch.compile failed: {e}")
+    
+    # Wrap in DDP if distributed
+    if use_ddp:
+        ddp_kwargs = {'device_ids': [local_rank], 'output_device': local_rank} if torch.cuda.is_available() else {}
+        model = DDP(model, **ddp_kwargs)
+        if is_main_process(rank):
+            print(f"DDP enabled (world_size={world_size}, local_rank={local_rank})")
+    
+    # Medical-grade loss function with optional focal loss and class weighting
+    loss_type = cfg.get('loss_type', 'cross_entropy')  # 'cross_entropy' or 'focal'
+    use_class_weights = cfg.get('use_class_weights', True)
+    class_weights = None
+    if use_class_weights:
+        class_weights = calculate_class_weights(cfg['train_csv'], cfg['label_col']).to(device)
+        if is_main_process(rank):
+            print(f"Using class weights for imbalanced dataset: {class_weights.tolist()}")
+    
+    criterion = build_criterion(loss_type=loss_type, class_weights=class_weights).to(device)
+    optimizer = build_optimizer(model, lr=lr, weight_decay=weight_decay)
+    
+    # Cosine annealing LR scheduler for better convergence
+    scheduler = torch.optim.lr_scheduler.CosineAnnealingLR(optimizer, T_max=epochs, eta_min=1e-6)
+    
+    if use_wandb:
+        wandb.watch(model, criterion, log='all', log_freq=100)
+        if is_main_process(rank):
+            print(f"Model watching enabled - tracking gradients and parameters")
+
+    best_key = cfg.get('save_best_by', 'auc')
+    if best_key not in ('auc', 'acc'):
+        best_key = 'auc'
+    
+    best_score = -np.inf
+    best_metrics = {}
+    history = []
+    start_epoch = 0
+    patience_counter = 0
+    early_stop_patience = cfg.get('early_stop_patience', cfg.get('early_stopping_patience', 10))  # Early stopping
+    
+    # Resume from checkpoint
+    if resume_training and checkpoint_path.exists():
+        print(f"Found checkpoint at {checkpoint_path}, resuming training...")
+    # Load checkpoint if resuming
+    checkpoint_loaded = False
+    if resume_training and checkpoint_path.exists() and is_main_process(rank):
+        try:
+            checkpoint = torch.load(checkpoint_path, map_location=device)
+            (model.module if use_ddp else model).load_state_dict(checkpoint['model_state_dict'])
+            optimizer.load_state_dict(checkpoint['optimizer_state_dict'])
+            scheduler.load_state_dict(checkpoint.get('scheduler_state_dict', scheduler.state_dict()))
+            start_epoch = checkpoint['epoch'] + 1
+            best_score = checkpoint['best_score']
+            best_metrics = checkpoint.get('best_metrics', {})
+            # FIXED: Only load recent history (last 10 epochs) to prevent memory bloat
+            full_history = checkpoint.get('history', [])
+            history = full_history[-10:] if len(full_history) > 10 else full_history
+            
+            print(f"Resumed from epoch {checkpoint['epoch']}")
+            print(f"Best {best_key} so far: {best_score:.4f}")
+        except Exception as e:
+            print(f"Warning: Failed to load checkpoint: {e}")
+            start_epoch = 0
+    
+    # Training settings
+    accumulation_steps = int(cfg.get('accumulation_steps', 1))
+    use_amp = cfg.get('use_amp', True) and torch.cuda.is_available()
+    
+    if accumulation_steps > 1:
+        effective_bs = int(cfg['batch_size']) * accumulation_steps
+        print(f"Using gradient accumulation: {accumulation_steps} steps (effective batch size: {effective_bs})")
+    if use_amp:
+        print("Using mixed precision training (FP16)")
+    
+    # Start training
+    start_time = time.time()
+    epochs = int(cfg['epochs'])
+            history = checkpoint.get('history', [])
+            patience_counter = checkpoint.get('patience_counter', 0)
+            print(f"Resumed from epoch {checkpoint['epoch']}, best {best_key}: {best_score:.4f}")
+            checkpoint_loaded = True
+            if use_ddp:
+                torch.distributed.barrier()
+                broadcast_model_parameters(model)
+        except Exception as e:
+            print(f"Checkpoint load failed: {e}. Starting fresh.")
+    elif is_main_process(rank):
+        print("Starting training from scratch" + (" (no checkpoint)" if resume_training else " (resume disabled)"))
+    
+    # Sync all DDP ranks
+    if use_ddp:
+        torch.distributed.barrier()
+        start_epoch_tensor = torch.tensor(start_epoch, device=device)
+        torch.distributed.broadcast(start_epoch_tensor, src=0)
+        start_epoch = start_epoch_tensor.item()
+        if not checkpoint_loaded:
+            broadcast_model_parameters(model)
+    
+    accumulation_steps = int(cfg.get('accumulation_steps', 1))
+    use_amp = cfg.get('use_amp', True) and torch.cuda.is_available()
+    
+    if is_main_process(rank):
+        if accumulation_steps > 1:
+            print(f"Using gradient accumulation with {accumulation_steps} steps (effective batch size: {batch_size * accumulation_steps})")
+        if use_amp:
+            print("Using mixed precision training (FP16) for memory efficiency")
+
+    start_time = time.time()
+    global_step = 0
+    # Persistent GradScaler across epochs for numerical stability
+    scaler = GradScaler(enabled=use_amp)
+    
+    epoch_pbar = tqdm(
+        range(start_epoch, epochs), 
+        desc="Training Progress", 
+        initial=start_epoch, 
+        total=epochs
+    )
+
+    # --- ADDED: Epoch loop, logging, checkpointing, final save & cleanup ---
+    for epoch in epoch_pbar:
+        t_epoch_start = time.time()
+
+        # Train for one epoch (performance monitor passed through)
+        train_res = train_one_epoch(
+            model=model,
+            loader=train_loader,
+            criterion=criterion,
+            optimizer=optimizer,
+            device=device,
+            accumulation_steps=accumulation_steps,
+            use_amp=use_amp,
+            epoch=epoch,
+            log_wandb=use_wandb,
+            global_step=global_step,
+            perf_monitor=perf_monitor
+        )
+
+        global_step = train_res.get('global_step', global_step)
+
+        # Evaluate
+        val_res = evaluate(
+            model=model,
+            loader=val_loader,
+            criterion=criterion,
+            device=device,
+            use_amp=use_amp,
+            epoch=epoch,
+            perf_monitor=perf_monitor
+        )
+
+        # Compose epoch record
+        rec = {
+            'train': {
+                'loss': float(train_res['loss']),
+                'auc': float(train_res['auc']),
+                'acc': float(train_res['acc']),
+                'perf': train_res.get('perf', {}),
+                'memory': train_res.get('memory', {})
+            },
+            'val': {
+                'loss': float(val_res['loss']),
+                'auc': float(val_res['auc']),
+                'acc': float(val_res['acc']),
+                'perf': val_res.get('perf', {}),
+                'memory': val_res.get('memory', {})
+            }
+        }
+        history.append(rec)
+
+        # TensorBoard logging
+        try:
+            writer.add_scalar('train/loss', rec['train']['loss'], epoch)
+            writer.add_scalar('train/auc', rec['train']['auc'], epoch)
+            writer.add_scalar('train/acc', rec['train']['acc'], epoch)
+            writer.add_scalar('val/loss', rec['val']['loss'], epoch)
+            writer.add_scalar('val/auc', rec['val']['auc'], epoch)
+            writer.add_scalar('val/acc', rec['val']['acc'], epoch)
+
+            # Perf metrics
+            writer.add_scalar('perf/train_samples_per_sec', rec['train']['perf'].get('samples_per_sec', 0), epoch)
+            writer.add_scalar('perf/val_samples_per_sec', rec['val']['perf'].get('samples_per_sec', 0), epoch)
+            writer.add_scalar('mem/gpu_allocated_mb', rec['val']['memory'].get('gpu_allocated_mb', 0), epoch)
+            writer.flush()
+        except Exception:
+            pass
+
+        # WandB logging (if available)
+        if use_wandb:
+            try:
+                log_data = {
+                    'epoch': epoch,
+                    'train/loss': rec['train']['loss'],
+                    'train/auc': rec['train']['auc'],
+                    'train/acc': rec['train']['acc'],
+                    'val/loss': rec['val']['loss'],
+                    'val/auc': rec['val']['auc'],
+                    'val/acc': rec['val']['acc'],
+                    'perf/train_samples_per_sec': rec['train']['perf'].get('samples_per_sec', 0),
+                    'perf/val_samples_per_sec': rec['val']['perf'].get('samples_per_sec', 0),
+                    'mem/gpu_allocated_mb': rec['val']['memory'].get('gpu_allocated_mb', 0),
+                    'mem/cpu_ram_mb': rec['val']['memory'].get('cpu_ram_mb', 0),
+                    'global_step': global_step,
+                }
+                wandb.log(log_data, step=epoch)
+            except Exception:
+                pass
+
+        # Checkpointing
+        try:
+            checkpoint = {
+                'epoch': epoch,
+                'model_state_dict': model.state_dict(),
+                'optimizer_state_dict': optimizer.state_dict(),
+                'best_score': best_score,
+                'best_metrics': best_metrics,
+                'history': history,
+                'wandb_id': wandb_id,
+            }
+            torch.save(checkpoint, checkpoint_path)
+        except Exception as e:
+            print(f"Warning: Failed to save checkpoint: {e}")
+
+        # Save best model if improved
+        val_key_val = val_res.get(best_key, float('-inf'))
+        if val_key_val is not None and val_key_val > best_score:
+            best_score = float(val_key_val)
+            best_metrics = {
+                'epoch': epoch,
+                'val_loss': float(val_res['loss']),
+                'val_auc': float(val_res['auc']),
+                'val_acc': float(val_res['acc']),
+                'perf': val_res.get('perf', {}),
+                'memory': val_res.get('memory', {})
+            }
+            try:
+                best_path = models_dir / 'model_best.pth'
+                torch.save({'model_state_dict': model.state_dict(), 'best_metrics': best_metrics}, best_path)
+            except Exception as e:
+                print(f"Warning: Failed to save best model: {e}")
+
+        # Epoch summary for progress bar
+        epoch_time = time.time() - t_epoch_start
+        epoch_pbar.set_postfix({
+            'train_loss': f"{rec['train']['loss']:.4f}",
+            'val_loss': f"{rec['val']['loss']:.4f}",
+            'val_auc': f"{rec['val']['auc']:.4f}",
+            'epoch_s': f"{epoch_time:.1f}"
+        })
+        epoch_pbar.update(0)
+
+        # Cleanup to avoid memory growth
+        try:
+            gc.collect()
+            if torch.cuda.is_available():
+                torch.cuda.empty_cache()
+        except Exception:
+            pass
+
+    # After training: save final metrics and cleanup
+    try:
+        save_metrics_csv_json(history, best_metrics, logs_dir)
+    except Exception as e:
+        print(f"Warning: Failed to save metrics files: {e}")
+
+    try:
+        writer.close()
+    except Exception:
+        pass
+
+    if use_wandb:
+        try:
+            wandb.run.summary.update(best_metrics or {})
+            wandb.finish()
+        except Exception:
+            pass
+    # Set sampler epoch for DDP (ensures different shuffle each epoch)
+    if use_ddp and train_sampler is not None:
+        train_sampler.set_epoch(start_epoch)
+    
+    epoch_pbar = tqdm(range(start_epoch, epochs), desc="Training Progress", initial=start_epoch, total=epochs, disable=not is_main_process(rank))
+    
+    for epoch in epoch_pbar:
+        # Set epoch for distributed sampler
+        if use_ddp and train_sampler is not None:
+            train_sampler.set_epoch(epoch)
+        
+        t0 = time.time()
+        train_log = train_one_epoch(
+            model,
+            train_loader,
+            criterion,
+            optimizer,
+            device,
+            rank,
+            accumulation_steps,
+            use_amp,
+            epoch=epoch+1,
+            log_wandb=use_wandb,
+            global_step=global_step,
+            grad_clip_norm=float(cfg.get('grad_clip_norm', 0.0)),
+            scaler=scaler,
+        )
+        global_step = train_log.get('global_step', global_step)
+        val_log = evaluate(model, val_loader, criterion, device, rank, use_amp, epoch=epoch+1)
+        history.append({'train': {k: v for k, v in train_log.items() if k != 'global_step'}, 'val': {k: val_log[k] for k in ['loss', 'auc', 'acc']}})
+
+        # Step LR scheduler
+        scheduler.step()
+        
+        # Logging (main process only)
+        if is_main_process(rank):
+            for metric_name, metric_dict in [('Loss', 'loss'), ('AUC', 'auc'), ('Accuracy', 'acc')]:
+                writer.add_scalar(f'{metric_name}/train', train_log[metric_dict], epoch)
+                writer.add_scalar(f'{metric_name}/val', val_log[metric_dict], epoch)
+            writer.add_scalar('Learning_Rate', optimizer.param_groups[0]['lr'], epoch)
+            log_wandb_epoch(train_log, val_log, epoch, optimizer, use_wandb)
+
+        # Check improvement and early stopping
+        cur_score = val_log.get(best_key, float('-inf'))
+        improved = np.isfinite(cur_score) and cur_score > best_score
+        if improved:
+            best_score = cur_score
+            patience_counter = 0
+            # Save comprehensive best metrics for medical reporting
+            best_metrics = {
+                'epoch': epoch,
+                'score_key': best_key,
+                'score': float(best_score),
+                'val': {
+                    'loss': float(val_log['loss']),
+                    'auc': float(val_log['auc']),
+                    'acc': float(val_log['acc']),
+                    'sensitivity': float(val_log.get('sensitivity', float('nan'))),
+                    'specificity': float(val_log.get('specificity', float('nan'))),
+                    'opt_threshold': float(val_log.get('opt_threshold', 0.5)),
+                }
+            }
+            # Save best model (main process only)
+            if is_main_process(rank):
+                model_state = model.module.state_dict() if use_ddp else model.state_dict()
+                torch.save(model_state, models_dir / 'model_phase1.pth')
+                if use_wandb:
+                    update_wandb_best_summary(val_log, epoch)
+        else:
+            patience_counter += 1
+        
+        # Progress update (main process only)
+        if is_main_process(rank):
+            epoch_pbar.set_postfix(train_auc=f'{train_log["auc"]:.4f}', val_auc=f'{val_log["auc"]:.4f}', 
+                                  best='*' if improved else '')
+            tqdm.write(
+                f"Epoch {epoch+1}/{epochs} | train: L={train_log['loss']:.4f} AUC={train_log['auc']:.4f} "
+                f"Acc={train_log['acc']:.4f} | val: L={val_log['loss']:.4f} AUC={val_log['auc']:.4f} "
+                f"Acc={val_log['acc']:.4f} | LR={optimizer.param_groups[0]['lr']:.2e} {'*' if improved else ''} "
+                f"({time.time()-t0:.1f}s)"
+            )
+        
+        # Save checkpoint (main process only)
+        if is_main_process(rank):
+            save_checkpoint(epoch, model, optimizer, scheduler, best_score, best_metrics,
+                          history, patience_counter, cfg, wandb_id if use_wandb else None,
+                          models_dir / 'checkpoint_last.pth', use_ddp)
+            if (epoch + 1) % 5 == 0:
+                save_checkpoint(epoch, model, optimizer, scheduler, best_score, best_metrics,
+                              history, patience_counter, cfg, wandb_id if use_wandb else None,
+                              models_dir / f'checkpoint_epoch_{epoch}.pth', use_ddp)
+                tqdm.write(f"Saved checkpoint at epoch {epoch}")
+        
+        # Early stopping check
+        if patience_counter >= early_stop_patience:
+            if is_main_process(rank):
+                tqdm.write(f"\nEarly stopping triggered after {patience_counter} epochs without improvement")
+            break
+        
+        # Memory cleanup
+        gc.collect()
+        if torch.cuda.is_available():
+            torch.cuda.empty_cache()
+    
+    epoch_pbar.close()
+    
+    if is_main_process(rank) and writer is not None:
+        writer.close()
+
+    # Save logs and final metrics (main process only)
+    if is_main_process(rank):
+        save_metrics_csv_json(history, best_metrics, logs_dir)
+        try:
+            cm = val_log['cm']
+            rep = val_log['report']
+            pd.DataFrame(cm, index=['HER2-', 'HER2+'], columns=['Pred -', 'Pred +']).to_csv(logs_dir / 'confusion_matrix.csv')
+            pd.DataFrame(rep).to_csv(logs_dir / 'classification_report.csv')
+            
+            if use_wandb:
+                wandb.log({
+                    "conf_mat": wandb.plot.confusion_matrix(
+                        probs=None,
+                        y_true=val_log['targets'],
+                        preds=(np.array(val_log['probs']) >= 0.5).astype(int),
+                        class_names=['HER2-', 'HER2+']
+                    )
+                })
+                report_df = pd.DataFrame(rep).transpose()
+                wandb.log({"classification_report": wandb.Table(dataframe=report_df)})
+        except Exception as e:
+            print(f"Warning: Failed to log final metrics: {e}")
+    
+    # Close wandb (main process only)
+    if use_wandb and is_main_process(rank):
+        wandb.finish()
+        print("Weights & Biases run finished")
+    
+    # Cleanup DDP
+    if use_ddp:
+        cleanup_distributed()
+        if is_main_process(rank):
+            print("Distributed training cleanup complete")
+
+    # Print summary (main process only)
+    if is_main_process(rank):
+        best_model_path = models_dir / 'model_phase1.pth'
+        print('Best model saved at:', best_model_path)
+        print('Training finished in', f"{(time.time()-start_time)/60:.1f} min")
+        print(f'TensorBoard logs saved to: {tb_dir}')
+        print(f'To view: tensorboard --logdir={tb_dir}')
+        if use_wandb:
+            print(f'Weights & Biases dashboard: {wandb.run.url}')
+        print(f'\nBest {best_key}: {best_score:.4f} at epoch {best_metrics.get("epoch", -1)}')
+
+    # Final return for callers
+    return {
+        'output_dir': str(out_dir),
+        'models_dir': str(models_dir),
+        'logs_dir': str(logs_dir),
+        'history': history,
+        'best_metrics': best_metrics,
+    }
+        'best_model_path': str(models_dir / 'model_phase1.pth'),
+        'best_metrics': best_metrics,
+        'logs_dir': str(logs_dir),
+        'models_dir': str(models_dir),
+        'tb_dir': str(tb_dir),
+        'wandb_url': wandb.run.url if use_wandb and is_main_process(rank) else None,
+    }
+
+
+if __name__ == "__main__":
+    import argparse, yaml
+    parser = argparse.ArgumentParser(description="Phase 1 HER2 patch-level training")
+    parser.add_argument("--config", type=str, required=True, help="Path to YAML config file")
+    parser.add_argument("--loss-type", type=str, default=None, help="Override loss_type (focal|cross_entropy)")
+    parser.add_argument("--use-class-weights", type=str, default=None, help="Override use_class_weights (true|false)")
+    args = parser.parse_args()
+    with open(args.config, 'r') as f:
+        user_cfg = yaml.safe_load(f)
+    if args.loss_type:
+        user_cfg['loss_type'] = args.loss_type
+    if args.use_class_weights:
+        user_cfg['use_class_weights'] = args.use_class_weights.lower() in ("true","1","yes")
+    out = train_phase1(user_cfg)
+    print("Training complete. Best model:", out['best_model_path'])